--- conflicted
+++ resolved
@@ -557,7 +557,6 @@
     DimStack(data, dims, refdims, layerdims, metadata, layermetadata)
 end
 
-<<<<<<< HEAD
 # Write each column from a table with one or more coordinate columns to a layer in a DimStack
 function DimStack(data, dims::Tuple; kw...
 )
@@ -606,8 +605,6 @@
 end
 
 layerdims(s::DimStack{<:Any,<:Any,<:Any,<:Any,<:Any,<:Any,Nothing}, name::Symbol) = dims(s)
-=======
-layerdims(s::DimStack{<:Any,<:Any,<:Any,<:Any,<:Any,<:Any,Nothing}, name::Symbol) = dims(s)
 
 ### Skipmissing on DimStacks
 """
@@ -634,5 +631,4 @@
     _nonmissing_nt(NT)
 
 @generated _nonmissing_nt(NT::Type{<:NamedTuple{K,V}}) where {K,V} =
-    NamedTuple{K, Tuple{map(Base.nonmissingtype, V.parameters)...}}
->>>>>>> 886a2b29
+    NamedTuple{K, Tuple{map(Base.nonmissingtype, V.parameters)...}}