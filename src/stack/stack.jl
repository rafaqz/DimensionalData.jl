"""
    AbstractDimStack

Abstract supertype for dimensional stacks.

These have multiple layers of data, but share dimensions.

Notably, their behaviour lies somewhere between a `DimArray` and a `NamedTuple`:

- indexing with a `Symbol` as in `dimstack[:symbol]` returns a `DimArray` layer.
- iteration and `map` apply over array layers, as indexed with a `Symbol`.
- `getindex` and many base methods are applied as for `DimArray` - to avoid the need
  to always use `map`.

This design gives very succinct code when working with many-layered, mixed-dimension objects.
But it may be jarring initially - the most surprising outcome is that `dimstack[1]` will return
a `NamedTuple` of values for the first index in all layers, while `first(dimstack)` will return
the first value of the iterator - the `DimArray` for the first layer.

See [`DimStack`](@ref) for the concrete implementation.
Most methods are defined on the abstract type.

To extend `AbstractDimStack`, implement argument and keyword version of
[`rebuild`](@ref) and also [`rebuild_from_arrays`](@ref).

The constructor of an `AbstractDimStack` must accept a `NamedTuple`.
"""
abstract type AbstractDimStack{K,T,N,L} end
const AbstractVectorDimStack = AbstractDimStack{K,T,1} where {K,T}
const AbstractMatrixDimStack = AbstractDimStack{K,T,2} where {K,T}

<<<<<<< HEAD
(::Type{T})(st::AbstractDimStack) where T<:AbstractDimArray =
    T([st[D] for D in DimIndices(st)]; dims=dims(st), metadata=metadata(st))
# for ambiguity
DimArray(st::AbstractDimStack) = T([st[D] for D in DimIndices(st)]; dims=dims(st), metadata=metadata(st))
=======
(::Type{T})(st::AbstractDimStack; kw...) where T<:AbstractDimArray =
    T([st[D] for D in DimIndices(st)]; dims=dims(st), metadata=metadata(st), kw...)
>>>>>>> 6870dca1

data(s::AbstractDimStack) = getfield(s, :data)
dims(s::AbstractDimStack) = getfield(s, :dims)
name(s::AbstractDimStack) = keys(s)
refdims(s::AbstractDimStack) = getfield(s, :refdims)
metadata(s::AbstractDimStack) = getfield(s, :metadata)

layerdims(s::AbstractDimStack) = getfield(s, :layerdims)

@inline layerdims(s::AbstractDimStack, name::Symbol) = dims(s, layerdims(s)[name])
@inline layermetadata(s::AbstractDimStack) = getfield(s, :layermetadata)
@inline layermetadata(s::AbstractDimStack, name::Symbol) = layermetadata(s)[name]

layers(nt::NamedTuple) = nt
@generated function layers(s::AbstractDimStack{K}) where K
    expr = Expr(:tuple, map(k -> :(s[$(QuoteNode(k))]), K)...)
    return :(NamedTuple{K}($expr))
end
@assume_effects :foldable DD.layers(s::AbstractDimStack{K}, i::Integer) where K = s[K[i]]
@assume_effects :foldable DD.layers(s::AbstractDimStack, k::Symbol) = s[k]

@assume_effects :foldable data_eltype(nt::NamedTuple{K}) where K =
    NamedTuple{K,Tuple{unrolled_map(eltype, Tuple(nt))...}}
stacktype(s, data, dims, layerdims::NamedTuple{K}) where K =
    basetypeof(s){K,data_eltype(data),length(dims)}

const DimArrayOrStack = Union{AbstractDimArray,AbstractDimStack}

@assume_effects :foldable function hassamedims(s::AbstractDimStack)
    all(map(==(first(layerdims(s))), layerdims(s)))
end

function rebuild(
    s::AbstractDimStack, data, dims=dims(s), refdims=refdims(s),
    layerdims=layerdims(s), metadata=metadata(s), layermetadata=layermetadata(s)
)
    T = stacktype(s, data, dims, layerdims)
    return T(data, dims, refdims, layerdims, metadata, layermetadata)
end
function rebuild(s::AbstractDimStack; 
    data=data(s),
    dims=dims(s),
    refdims=refdims(s),
    layerdims=layerdims(s),
    metadata=metadata(s),
    layermetadata=layermetadata(s)
)
    T = stacktype(s, data, dims, layerdims)
    return T(data, dims, refdims, layerdims, metadata, layermetadata)
end

function rebuildsliced(f::Function, s::AbstractDimStack, layers::NamedTuple, I)
    layerdims = unrolled_map(basedims, layers)
    dims, refdims = slicedims(f, s, I)
    return rebuild(s; data=unrolled_map(parent, layers), dims, refdims, layerdims)
end
function rebuildsliced(f::Function, s::AbstractDimStack{K}, layers::Tuple, I) where K
    layerdims = NamedTuple{K}(unrolled_map(basedims, layers))
    dims, refdims = slicedims(f, s, I)
    return rebuild(s; data=unrolled_map(parent, layers), dims, refdims, layerdims)
end

"""
    rebuild_from_arrays(s::AbstractDimStack, das::NamedTuple{<:Any,<:Tuple{Vararg{AbstractDimArray}}}; kw...)

Rebuild an `AbstractDimStack` from a `Tuple` or `NamedTuple` of `AbstractDimArray`
and an existing stack.

# Keywords

Keywords are simply the fields of the stack object:

- `data`
- `dims`
- `refdims`
- `metadata`
- `layerdims`
- `layermetadata`
"""
function rebuild_from_arrays(
    s::AbstractDimStack{Keys}, das::Tuple{Vararg{AbstractBasicDimArray}}; kw...
) where Keys
    rebuild_from_arrays(s, NamedTuple{Keys}(das), kw...)
end
function rebuild_from_arrays(
    s::AbstractDimStack, das::NamedTuple{<:Any,<:Tuple{Vararg{AbstractBasicDimArray}}};
    data=map(parent, das),
    refdims=refdims(s),
    metadata=DD.metadata(s),
    dims=nothing,
    layerdims=map(DD.basedims, das),
    layermetadata=map(DD.metadata, das),
)
    if isnothing(dims)
        Base.invokelatest() do
            dims = DD.combinedims(collect(das))
        end
        rebuild(s; data, dims, refdims, layerdims, metadata, layermetadata)
    else
        rebuild(s; data, dims, refdims, layerdims, metadata, layermetadata)
    end
end

# Dispatch on Tuple of Dimension, and map
for func in (:index, :lookup, :metadata, :sampling, :span, :bounds, :locus, :order)
    @eval ($func)(s::AbstractDimStack, args...) = ($func)(dims(s), args...)
end

Base.parent(s::AbstractDimStack) = data(s)
# Only compare data and dim - metadata and refdims can be different
Base.:(==)(s1::AbstractDimStack, s2::AbstractDimStack) =
    data(s1) == data(s2) && dims(s1) == dims(s2) && layerdims(s1) == layerdims(s2)
Base.read(s::AbstractDimStack) = maplayers(read, s)

# Array-like
Base.size(s::AbstractDimStack) = map(length, dims(s))
Base.size(s::AbstractDimStack, dims::DimOrDimType) = size(s, dimnum(s, dims))
Base.size(s::AbstractDimStack, dims::Integer) = size(s)[dims]
Base.length(s::AbstractDimStack) = prod(size(s))
Base.axes(s::AbstractDimStack) = map(first ∘ axes, dims(s))
Base.axes(s::AbstractDimStack, dims::DimOrDimType) = axes(s, dimnum(s, dims))
Base.axes(s::AbstractDimStack, dims::Integer) = axes(s)[dims]
Base.similar(s::AbstractDimStack, args...) = maplayers(A -> similar(A, args...), s)
Base.eltype(::AbstractDimStack{<:Any,T}) where T = T
Base.ndims(::AbstractDimStack{<:Any,<:Any,N}) where N = N
Base.CartesianIndices(s::AbstractDimStack) = CartesianIndices(dims(s))
Base.LinearIndices(s::AbstractDimStack) = 
    LinearIndices(CartesianIndices(map(l -> axes(l, 1), lookup(s))))
Base.IteratorSize(::AbstractDimStack{<:Any,<:Any,N}) where N = Base.HasShape{N}()
function Base.eachindex(s::AbstractDimStack)
    li = LinearIndices(s)
    first(li):last(li)
end
Base.firstindex(s::AbstractDimStack) = first(LinearIndices(s))
Base.lastindex(s::AbstractDimStack) = last(LinearIndices(s))
Base.first(s::AbstractDimStack) = s[firstindex((s))]
Base.last(s::AbstractDimStack) = s[lastindex(LinearIndices(s))]
Base.copy(s::AbstractDimStack) = modify(copy, s)
# all of methods.jl is also Array-like...

# NamedTuple-like
@assume_effects :foldable Base.getproperty(s::AbstractDimStack, x::Symbol) = s[x]
Base.haskey(s::AbstractDimStack{K}, k) where K = k in K
Base.values(s::AbstractDimStack) = _values_gen(s)
@generated function _values_gen(s::AbstractDimStack{K}) where K
    Expr(:tuple, map(k -> :(s[$(QuoteNode(k))]), K)...)
end
Base.checkbounds(s::AbstractDimStack, I...) = checkbounds(CartesianIndices(s), I...)
Base.checkbounds(T::Type, s::AbstractDimStack, I...) = checkbounds(T, CartesianIndices(s), I...)

@inline Base.keys(s::AbstractDimStack{K}) where K = K
@inline Base.propertynames(s::AbstractDimStack{K}) where K = K
@inline Base.setindex(s::AbstractDimStack, val::AbstractBasicDimArray, name::Symbol) =
    rebuild_from_arrays(s, Base.setindex(layers(s), val, name))
Base.NamedTuple(s::AbstractDimStack) = NamedTuple(layers(s))
Base.collect(st::AbstractDimStack) = parent([st[D] for D in DimIndices(st)])
Base.Array(st::AbstractDimStack) = collect(st)
Base.vec(st::AbstractDimStack) = vec(collect(st))
Base.get(st::AbstractDimStack, k::Symbol, default) =
    haskey(st, k) ? st[k] : default
Base.get(f::Base.Callable, st::AbstractDimStack, k::Symbol) =
    haskey(st, k) ? st[k] : f()
@propagate_inbounds Base.iterate(st::AbstractDimStack) = iterate(st, 1)
@propagate_inbounds Base.iterate(st::AbstractDimStack, i) =
    i > length(st) ? nothing : (st[DimIndices(st)[i]], i + 1)

# `merge` for AbstractDimStack and NamedTuple.
# One of the first three arguments must be an AbstractDimStack for dispatch to work.
Base.merge(s::AbstractDimStack) = s
function Base.merge(
    x1::AbstractDimStack,
    x2::Union{AbstractDimStack,NamedTuple},
    xs::Union{AbstractDimStack,NamedTuple}...;
    kw...
)
    rebuild_from_arrays(x1, merge(map(layers, (x1, x2, xs...))...); kw...)
end
function Base.merge(s::AbstractDimStack, pairs; kw...)
    rebuild_from_arrays(s, merge(layers(s), pairs); refdims=())
end
function Base.merge(
    x1::NamedTuple, x2::AbstractDimStack, xs::Union{AbstractDimStack,NamedTuple}...;
)
    merge(map(layers, (x1, x2, xs...))...)
end
function Base.merge(
    x1::NamedTuple, x2::NamedTuple, x3::AbstractDimStack,
    xs::Union{AbstractDimStack,NamedTuple}...;
    kw...
)
    merge(map(layers, (x1, x2, x3, xs...))...)
end

"""
    maplayers(f, s::Union{AbstractDimStack,NamedTuple}...)

Map function `f` over the layers of `s`.
"""
maplayers(f, s::AbstractDimStack) =
    _maybestack(s, unrolled_map(f, values(s)))
function maplayers(
    f, x1::Union{AbstractDimStack,NamedTuple}, xs::Union{AbstractDimStack,NamedTuple}...
)
    stacks = (x1, xs...)
    _check_same_names(stacks...)
    vals = map(f, map(values, stacks)...)
    return _maybestack(_firststack(stacks...), vals)
end

# Other interfaces

Extents.extent(A::AbstractDimStack, args...) = Extents.extent(dims(A), args...)

ConstructionBase.getproperties(s::AbstractDimStack) = layers(s)
ConstructionBase.setproperties(s::AbstractDimStack, patch::NamedTuple) =
    ConstructionBase.constructorof(typeof(s))(ConstructionBase.setproperties(layers(s), patch))

Adapt.adapt_structure(to, s::AbstractDimStack) = maplayers(A -> Adapt.adapt(to, A), s)

function mergedims(st::AbstractDimStack, dim_pairs::Pair...)
    dim_pairs = map(dim_pairs) do (as, b)
        basedims(as) => b
    end
    isempty(dim_pairs) && return st
    # Extend missing dimensions in all layers
    maplayers(st) do layer
        extended_layer = if all(map((ds...) -> all(hasdim(layer, ds)), map(first, dim_pairs)...))
            layer
        else
            DimExtensionArray(layer, dims(st))
        end
        mergedims(extended_layer, dim_pairs...)
    end
end

function unmergedims(s::AbstractDimStack, original_dims)
    return maplayers(A -> unmergedims(A, original_dims), s)
end

@noinline _stack_size_mismatch() = throw(ArgumentError("Arrays must have identical axes. For mixed dimensions, use DimArrays`"))

function _layerkeysfromdim(A, dim)
    map(lookup(A, dim)) do x
        if x isa Number
            Symbol(string(name(dim), "_", x))
        else
            Symbol(x)
        end
    end
end

_check_same_names(::Union{AbstractDimStack{names},NamedTuple{names}},
    ::Union{AbstractDimStack{names},NamedTuple{names}}...) where {names} = nothing
_check_same_names(::Union{AbstractDimStack,NamedTuple}, ::Union{AbstractDimStack,NamedTuple}...) =
    throw(ArgumentError("Named tuple names do not match."))

_firststack(s::AbstractDimStack, args...) = s
_firststack(arg1, args...) = _firststack(args...)
_firststack() = nothing

_maybestack(s::AbstractDimStack{<:NamedTuple{K}}, xs::Tuple) where K = NamedTuple{K}(xs)
_maybestack(s::AbstractDimStack, xs::Tuple) = NamedTuple{keys(s)}(xs)
# Without the `@nospecialise` here this method is also compile with the above method
# on every call to _maybestack. And `rebuild_from_arrays` is expensive to compile.
function _maybestack(
    s::AbstractDimStack, das::Tuple{AbstractDimArray,Vararg{AbstractDimArray}}
)
    # Avoid compiling this in the simple cases in the above method
    Base.invokelatest(() -> rebuild_from_arrays(s, das))
end
function _maybestack(
    s::AbstractDimStack{<:NamedTuple{K}}, das::Tuple{AbstractDimArray,Vararg{AbstractDimArray}}
) where K
    Base.invokelatest(() -> rebuild_from_arrays(s, das))
end


"""
    DimStack <: AbstractDimStack

    DimStack(table, [dims]; kw...)
    DimStack(data::AbstractDimArray...; kw...)
    DimStack(data::Union{AbstractArray,Tuple,NamedTuple}, [dims::DimTuple]; kw...)
    DimStack(data::AbstractDimArray; layersfrom, kw...)

DimStack holds multiple objects sharing some dimensions, in a `NamedTuple`.

## Arguments

- `data`: `AbstractDimArray` or an `AbstractArray`, `Tuple` or `NamedTuple` of `AbstractDimArray`s or `AbstractArray`s.
- `dims`: `DimTuple` of `Dimension`s. Required when `data` is not `AbstractDimArray`s.

## Keywords

- `name`: `Array` or `Tuple` of `Symbol` names for each layer. By default
    the names of `DimArrays` are or keys of a `NamedTuple` are used, 
    or `:layer1`, `:layer2`, etc.
- `metadata`: `AbstractDict` or `NamedTuple` metadata for the stack. 
- `layersfrom`: A dimension to slice layers from if data is a single
    `DimArray`. Defaults to `nothing`. 

(These are for advanced uses)
- `layerdims`: `Array`, `Tuple` or `NamedTuple` of dimension tuples to match the
    dimensions of each layer. Dimensions in `layerdims` must also be in `dims`.
- `layermetadata`: `Array`, `Tuple` or `NamedTuple` of metadata for each layer.
- `refdims`: `NamedTuple` of `Dimension`s for each layer, `()` by default.

## Details

`DimStack` behaviour lies somewhere between a `DimArray` and a `NamedTuple`:

- indexing with a `Symbol` as in `dimstack[:layername]` or using `getproperty` 
    `dimstack.layername` returns a `DimArray` layer.
- A `DimStack` iterates `NamedTuple`s corresponding to the value of each layer. This means functions like `map`, `broadcast`, and `collect` behave as if the `DimStack` were a `DimArray{<:NamedTuple}`
- `getindex` or `view` with a `Vector` or `Colon` will return another `DimStack` where
    all data layers have been sliced, unless this resolves to a single element, in which case 
    `getindex` returns a `NamedTuple`
- `setindex!` must pass a `Tuple` or `NamedTuple` matching the layers.
- many base and `Statistics` methods (`sum`, `mean` etc) will work as for a `DimArray`,
    applied to all layers separately.
- to apply a function to each layer of a `DimStack`, use [`maplayers`](@ref).


```julia
function DimStack(A::AbstractDimArray;
    layersfrom=nothing, name=nothing, metadata=metadata(A), refdims=refdims(A), kw...
)
```

For example, here we take the mean over the time dimension for all layers:

```julia
mean(mydimstack; dims=Ti)
```

And this equivalent to:

```julia
maplayers(A -> mean(A; dims=Ti), mydimstack)
```

This design gives succinct code when working with many-layered, mixed-dimension objects.

But it may be jarring initially - the most surprising outcome is that `dimstack[1]` will return
a `NamedTuple` of values for the first index in all layers, while `first(dimstack)` will return
the first value of the iterator - the `DimArray` for the first layer.

`DimStack` can be constructed from multiple `AbstractDimArray` or a `NamedTuple`
of `AbstractArray` and a matching `dims` tuple.

Most `Base` and `Statistics` methods that apply to `AbstractArray` can be used on
all layers of the stack simulataneously. The result is a `DimStack`, or
a `NamedTuple` if methods like `mean` are used without `dims` arguments, and
return a single non-array value.

## Example

```jldoctest
julia> using DimensionalData

julia> A = [1.0 2.0 3.0; 4.0 5.0 6.0];

julia> dimz = (X([:a, :b]), Y(10.0:10.0:30.0))
(↓ X [:a, :b],
→ Y 10.0:10.0:30.0)

julia> da1 = DimArray(1A, dimz; name=:one);

julia> da2 = DimArray(2A, dimz; name=:two);

julia> da3 = DimArray(3A, dimz; name=:three);

julia> s = DimStack(da1, da2, da3);

julia> s[At(:b), At(10.0)]
(one = 4.0, two = 8.0, three = 12.0)

julia> s[X(At(:a))] isa DimStack
true
```
"""
struct DimStack{K,T,N,L,D<:Tuple,R<:Tuple,LD,M,LM} <: AbstractDimStack{K,T,N,L}
    data::L
    dims::D
    refdims::R
    layerdims::NamedTuple{K,LD}
    metadata::M
    layermetadata::NamedTuple{K,LM}
    function DimStack(
        data, dims, refdims, layerdims::LD, metadata, layermetadata::NamedTuple{K}
    ) where LD<:NamedTuple{K} where K
        T = data_eltype(data)
        N = length(dims)
        DimStack{K,T,N}(data, dims, refdims, layerdims, metadata, layermetadata)
    end
    function DimStack{K,T,N}(
        data::L, dims::D, refdims::R, layerdims::NamedTuple{K,LD}, metadata::M, layermetadata::NamedTuple{K,LM}
    ) where {K,T,N,L,D,R,LD,M,LM}
        new{K,T,N,L,D,R,LD,M,LM}(data, dims, refdims, layerdims, metadata, layermetadata)
    end
end
DimStack(@nospecialize(das::AbstractDimArray...); kw...) = DimStack(collect(das); kw...)
DimStack(@nospecialize(das::Tuple{Vararg{AbstractDimArray}}); kw...) = DimStack(collect(das); kw...)
function DimStack(@nospecialize(das::AbstractArray{<:AbstractDimArray});
    metadata=NoMetadata(),
    refdims=(),
    name=uniquekeys(das),
)
    dims = DD.combinedims(das)
    name_tuple = Tuple(name)
    data = NamedTuple{name_tuple}(map(parent, das))
    layerdims = NamedTuple{name_tuple}(map(basedims, das))
    layermetadata = NamedTuple{name_tuple}(map(DD.metadata, das))

    DimStack(data, dims, refdims, layerdims, metadata, layermetadata)
end
function DimStack(A::AbstractDimArray;
    layersfrom=nothing, 
    metadata=metadata(A), 
    refdims=refdims(A), 
    name=nothing,
    kw...
)
    layers = if isnothing(layersfrom)
        name = if isnothing(name)
            DD.name(A) in (NoName(), Symbol(""), Name(Symbol(""))) ? (:layer1,) : (DD.name(A),)
        else
            name
        end
        NamedTuple{name}((A,))
    else
        name = if isnothing(name)
            Tuple(_layerkeysfromdim(A, layersfrom))
        else
            name
        end
        slices = Tuple(eachslice(A; dims=layersfrom))
        NamedTuple{name}(slices)
    end
    return DimStack(layers; refdims, metadata, kw...)
end
function DimStack(das::NamedTuple{<:Any,<:Tuple{Vararg{AbstractDimArray}}};
    data=map(parent, das), 
    dims=combinedims(collect(das)), 
    layerdims=map(basedims, das),
    refdims=(), 
    metadata=NoMetadata(), 
    layermetadata=map(DD.metadata, das)
)
    return DimStack(data, dims, refdims, layerdims, metadata, layermetadata)
end
DimStack(data::Union{Tuple,AbstractArray,NamedTuple}, dim::Dimension; name=uniquekeys(data), kw...) = 
    DimStack(NamedTuple{Tuple(name)}(data), (dim,); kw...)
DimStack(data::Union{Tuple,AbstractArray}, dims::Tuple; name=uniquekeys(data), kw...) = 
    DimStack(NamedTuple{Tuple(name)}(data), dims; kw...)
function DimStack(data::NamedTuple{K}, dims::Tuple;
    refdims=(), 
    metadata=NoMetadata(),
    layermetadata=nothing,
    layerdims=nothing
) where K
    layerdims = if isnothing(layerdims) 
        all(map(d -> axes(d) == axes(first(data)), data)) || _stack_size_mismatch()
        map(_ -> basedims(dims), data)
    else
        NamedTuple{K}(map(basedims, layerdims))
    end
    layermetadata = if isnothing(layermetadata)
        map(_ -> NoMetadata(), data)
    else
        NamedTuple{K}(layermetadata)
    end
    dims1 = isempty(data) ? () : format(dims, first(data))
    return DimStack(data, dims1, refdims, layerdims, metadata, layermetadata)
end
# From another stack
function DimStack(st::AbstractDimStack;
    data=data(st), 
    dims=dims(st), 
    refdims=refdims(st), 
    layerdims=layerdims(st), 
    metadata=metadata(st),
    layermetadata=layermetadata(st),
)
<<<<<<< HEAD
    # Treat as a table if the dims correspond to data columns.
    Tables.istable(data) && all(d -> name(d) in keys(data), dims) && 
        return _dimstack_from_table(data, dims; refdims, metadata)
    all(map(d -> axes(d) == axes(first(data)), data)) || _stack_size_mismatch()
    DimStack(data, format(dims, first(data)), refdims, layerdims, metadata, layermetadata)
end
DimStack(st::AbstractDimStack) = 
    DimStack(data(st), dims(st), refdims(st), layerdims(st), metadata(st), layermetadata(st))
# Write each column from a table with one or more coordinate columns to a layer in a DimStack
DimStack(table, dims::Tuple; kw...) = _dimstack_from_table(table, dims; kw...)
DimStack(table; kw...) = _dimstack_from_table(table, guess_dims(table); kw...)

function _dimstack_from_table(table, dims; selector=nothing, precision=6, missingval = missing, kw...)
    table = Tables.columnaccess(table) ? table : Tables.columns(table)
    data_cols = _data_cols(table, dims)
    dims = guess_dims(table, dims, precision=precision)
    indices = coords_to_indices(table, dims; selector=selector)
    layers = map(data_cols) do d
        restore_array(d, indices, dims, missingval)
    end
    return DimStack(layers, dims; kw...)
end
=======
    DimStack(data, dims, refdims, layerdims, metadata, layermetadata)
end
>>>>>>> 6870dca1

layerdims(s::DimStack{<:Any,<:Any,<:Any,<:Any,<:Any,<:Any,Nothing}, name::Symbol) = dims(s)<|MERGE_RESOLUTION|>--- conflicted
+++ resolved
@@ -29,15 +29,10 @@
 const AbstractVectorDimStack = AbstractDimStack{K,T,1} where {K,T}
 const AbstractMatrixDimStack = AbstractDimStack{K,T,2} where {K,T}
 
-<<<<<<< HEAD
-(::Type{T})(st::AbstractDimStack) where T<:AbstractDimArray =
-    T([st[D] for D in DimIndices(st)]; dims=dims(st), metadata=metadata(st))
+(::Type{T})(st::AbstractDimStack; kw...) where T<:AbstractDimArray =
+    T([st[D] for D in DimIndices(st)]; dims=dims(st), metadata=metadata(st), kw...)
 # for ambiguity
 DimArray(st::AbstractDimStack) = T([st[D] for D in DimIndices(st)]; dims=dims(st), metadata=metadata(st))
-=======
-(::Type{T})(st::AbstractDimStack; kw...) where T<:AbstractDimArray =
-    T([st[D] for D in DimIndices(st)]; dims=dims(st), metadata=metadata(st), kw...)
->>>>>>> 6870dca1
 
 data(s::AbstractDimStack) = getfield(s, :data)
 dims(s::AbstractDimStack) = getfield(s, :dims)
@@ -487,7 +482,11 @@
     metadata=NoMetadata(), 
     layermetadata=map(DD.metadata, das)
 )
-    return DimStack(data, dims, refdims, layerdims, metadata, layermetadata)
+    # Treat as a table if the dims correspond to data columns.
+    Tables.istable(data) && all(d -> name(d) in keys(data), dims) && 
+        return _dimstack_from_table(data, dims; refdims, metadata)
+    all(map(d -> axes(d) == axes(first(data)), data)) || _stack_size_mismatch()
+    DimStack(data, dims, refdims, layerdims, metadata, layermetadata)
 end
 DimStack(data::Union{Tuple,AbstractArray,NamedTuple}, dim::Dimension; name=uniquekeys(data), kw...) = 
     DimStack(NamedTuple{Tuple(name)}(data), (dim,); kw...)
@@ -522,12 +521,6 @@
     metadata=metadata(st),
     layermetadata=layermetadata(st),
 )
-<<<<<<< HEAD
-    # Treat as a table if the dims correspond to data columns.
-    Tables.istable(data) && all(d -> name(d) in keys(data), dims) && 
-        return _dimstack_from_table(data, dims; refdims, metadata)
-    all(map(d -> axes(d) == axes(first(data)), data)) || _stack_size_mismatch()
-    DimStack(data, format(dims, first(data)), refdims, layerdims, metadata, layermetadata)
 end
 DimStack(st::AbstractDimStack) = 
     DimStack(data(st), dims(st), refdims(st), layerdims(st), metadata(st), layermetadata(st))
@@ -545,9 +538,5 @@
     end
     return DimStack(layers, dims; kw...)
 end
-=======
-    DimStack(data, dims, refdims, layerdims, metadata, layermetadata)
-end
->>>>>>> 6870dca1
 
 layerdims(s::DimStack{<:Any,<:Any,<:Any,<:Any,<:Any,<:Any,Nothing}, name::Symbol) = dims(s)