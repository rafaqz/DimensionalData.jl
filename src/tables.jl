"""
    AbstractDimTable <: Tables.AbstractColumns

Abstract supertype for dim tables
"""
abstract type AbstractDimTable <: Tables.AbstractColumns end

struct Columns end
struct Rows end

# Tables.jl interface for AbstractDimStack and AbstractDimArray

DimTableSources = Union{AbstractDimStack,AbstractDimArray}

Tables.istable(::Type{<:DimTableSources}) = true
Tables.columnaccess(::Type{<:DimTableSources}) = true
Tables.columns(x::DimTableSources) = DimTable(x)
Tables.columnnames(x::DimTableSources) = _colnames(x)
Tables.schema(x::DimTableSources) = Tables.schema(DimTable(x))

@inline Tables.getcolumn(x::DimTableSources, i::Int) = Tables.getcolumn(DimTable(x), i)
@inline Tables.getcolumn(x::DimTableSources, key::Symbol) =
    Tables.getcolumn(DimTable(x), key)
@inline Tables.getcolumn(x::DimTableSources, ::Type{T}, i::Int, key::Symbol) where T =
    Tables.getcolumn(DimTable(x), T, i, key)
@inline Tables.getcolumn(t::DimTableSources, dim::DimOrDimType) =
    Tables.getcolumn(t, dimnum(t, dim))

_colnames(s::AbstractDimStack) = (map(name, dims(s))..., keys(s)...)
function _colnames(A::AbstractDimArray)
    n = Symbol(name(A)) == Symbol("") ? :value : Symbol(name(A))
    (map(name, dims(A))..., n)
end
_colnames(A::AbstractDimVector{T}) where T<:NamedTuple = 
    (map(name, dims(A))..., _colnames(T)...)
_colnames(::Type{<:NamedTuple{Keys}}) where Keys = Keys

# DimTable

"""
    DimTable <: AbstractDimTable

    DimTable(s::AbstractDimStack; mergedims=nothing)
    DimTable(x::AbstractDimArray; layersfrom=nothing, mergedims=nothing)
    DimTable(xs::Vararg{AbstractDimArray}; layernames=nothing, mergedims=nothing)

Construct a Tables.jl/TableTraits.jl compatible object out of an `AbstractDimArray` or `AbstractDimStack`.

This table will have columns for the array data and columns for each
`Dimension` index, as a [`DimColumn`]. These are lazy, and generated
as required.

Column names are converted from the dimension types using
[`DimensionalData.name`](@ref). This means type `Ti` becomes the
column name `:Ti`, and `Dim{:custom}` becomes `:custom`.

To get dimension columns, you can index with `Dimension` (`X()`) or
`Dimension` type (`X`) as well as the regular `Int` or `Symbol`.

# Keywords
- `mergedims`: Combine two or more dimensions into a new dimension.
- `preservedims`: Preserve one or more dimensions from flattening into the table. 
    `DimArray`s of views with these dimensions will be present in the layer column,
    rather than scalar values.
- `layersfrom`: Treat a dimension of an `AbstractDimArray` as layers of an `AbstractDimStack`
    by specifying a dimension to use as layers.

# Example

Here we generate a GeoInterface.jl compatible table with `:geometry` 
column made of `(X, Y)` points, and data columns from `:band` slices.

```jldoctest tables
julia> using DimensionalData, Tables

<<<<<<< HEAD
julia> A = ones(X(4), Y(3), Dim{:band}('a':'d'); name=:data);
=======
julia> a = DimArray(ones(16, 16, 3), (X, Y, Dim{:band}))
┌ 16×16×3 DimArray{Float64, 3} ┐
├──────────────────────── dims ┤
  ↓ X, → Y, ↗ band
└──────────────────────────────┘
[:, :, 1]
 1.0  1.0  1.0  1.0  1.0  1.0  1.0  1.0  …  1.0  1.0  1.0  1.0  1.0  1.0  1.0
 1.0  1.0  1.0  1.0  1.0  1.0  1.0  1.0     1.0  1.0  1.0  1.0  1.0  1.0  1.0
 1.0  1.0  1.0  1.0  1.0  1.0  1.0  1.0     1.0  1.0  1.0  1.0  1.0  1.0  1.0
 1.0  1.0  1.0  1.0  1.0  1.0  1.0  1.0     1.0  1.0  1.0  1.0  1.0  1.0  1.0
 1.0  1.0  1.0  1.0  1.0  1.0  1.0  1.0     1.0  1.0  1.0  1.0  1.0  1.0  1.0
 1.0  1.0  1.0  1.0  1.0  1.0  1.0  1.0  …  1.0  1.0  1.0  1.0  1.0  1.0  1.0
 1.0  1.0  1.0  1.0  1.0  1.0  1.0  1.0     1.0  1.0  1.0  1.0  1.0  1.0  1.0
 1.0  1.0  1.0  1.0  1.0  1.0  1.0  1.0     1.0  1.0  1.0  1.0  1.0  1.0  1.0
 1.0  1.0  1.0  1.0  1.0  1.0  1.0  1.0     1.0  1.0  1.0  1.0  1.0  1.0  1.0
 1.0  1.0  1.0  1.0  1.0  1.0  1.0  1.0     1.0  1.0  1.0  1.0  1.0  1.0  1.0
 1.0  1.0  1.0  1.0  1.0  1.0  1.0  1.0  …  1.0  1.0  1.0  1.0  1.0  1.0  1.0
 1.0  1.0  1.0  1.0  1.0  1.0  1.0  1.0     1.0  1.0  1.0  1.0  1.0  1.0  1.0
 1.0  1.0  1.0  1.0  1.0  1.0  1.0  1.0     1.0  1.0  1.0  1.0  1.0  1.0  1.0
 1.0  1.0  1.0  1.0  1.0  1.0  1.0  1.0     1.0  1.0  1.0  1.0  1.0  1.0  1.0
 1.0  1.0  1.0  1.0  1.0  1.0  1.0  1.0     1.0  1.0  1.0  1.0  1.0  1.0  1.0
 1.0  1.0  1.0  1.0  1.0  1.0  1.0  1.0  …  1.0  1.0  1.0  1.0  1.0  1.0  1.0

julia>
>>>>>>> 49746efd

julia> DimTable(A; layersfrom=:band, mergedims=(X, Y)=>:geometry)
DimTable with 12 rows, 5 columns, and schema:
 :geometry  Tuple{Int64, Int64}
 :band_a    Float64
 :band_b    Float64
 :band_c    Float64
 :band_d    Float64
```

And here bands for each X/Y position are kept as vectors, using `preservedims`. 
This may be useful if e.g. bands are color components of spectral images.

```jldoctest tables
julia> DimTable(A; preservedims=:band)
DimTable with 12 rows, 3 columns, and schema:
 :X     …  Int64
 :Y        Int64
 :data     DimVector{Float64, Tuple{Dim{:band, Categorical{Char, StepRange{Char, Int64}, ForwardOrdered, NoMetadata}}}, Tuple{X{NoLookup{UnitRange{Int64}}}, Y{NoLookup{UnitRange{Int64}}}}, SubArray{Float64, 1, Array{Float64, 3}, Tuple{Int64, Int64, Slice{OneTo{Int64}}}, true}, Symbol, NoMetadata} (alias for DimArray{Float64, 1, Tuple{Dim{:band, DimensionalData.Dimensions.Lookups.Categorical{Char, StepRange{Char, Int64}, DimensionalData.Dimensions.Lookups.ForwardOrdered, DimensionalData.Dimensions.Lookups.NoMetadata}}}, Tuple{X{DimensionalData.Dimensions.Lookups.NoLookup{UnitRange{Int64}}}, Y{DimensionalData.Dimensions.Lookups.NoLookup{UnitRange{Int64}}}}, SubArray{Float64, 1, Array{Float64, 3}, Tuple{Int64, Int64, Base.Slice{Base.OneTo{Int64}}}, true}, Symbol, DimensionalData.Dimensions.Lookups.NoMetadata})

```jldoctest tables
julia> DimTable(A)
DimTable with 48 rows, 4 columns, and schema:
 :X     Int64
 :Y     Int64
 :band  Char
 :data  Float64
"""
struct DimTable{Mode} <: AbstractDimTable
    parent::Union{AbstractDimArray,AbstractDimStack}
    colnames::Vector{Symbol}
    dimcolumns::Vector{AbstractVector}
    dimarraycolumns::Vector
end

<<<<<<< HEAD
function DimTable(s::AbstractDimStack; 
    mergedims=nothing,
    preservedims=nothing,
=======
function DimTable(s::AbstractDimStack;
    mergedims=nothing,
>>>>>>> 49746efd
)
    s = isnothing(mergedims) ? s : DD.mergedims(s, mergedims)
    s = if isnothing(preservedims) 
        s
    else
        maplayers(s) do A
            S = DimSlices(A; dims=otherdims(A, preservedims))
            dimconstructor(dims(S))(OpaqueArray(S), dims(S))
        end
    end
    dimcolumns = collect(_dimcolumns(s))
    dimarraycolumns = if hassamedims(s)
        map(vec, layers(s))
    else
        map(A -> vec(DimExtensionArray(A, dims(s))), layers(s))
    end |> collect
    keys = collect(_colnames(s))
    return DimTable{Columns}(s, keys, dimcolumns, dimarraycolumns)
end
<<<<<<< HEAD
DimTable(xs::AbstractDimArray...; kw...) = DimTable(collect(xs); kw...)
function DimTable(xs::AbstractVector{<:AbstractDimArray}; 
    layernames=nothing, mergedims=nothing, preservedims=nothing
)
    # Check that dims are compatible
    comparedims(xs)

=======
function DimTable(As::Vararg{AbstractDimArray};
    layernames=nothing,
    mergedims=nothing,
)
    # Check that dims are compatible
    comparedims(As...)
>>>>>>> 49746efd
    # Construct Layer Names
    layernames = isnothing(layernames) ? uniquekeys(As) : layernames
    # Construct dimension and array columns with DimExtensionArray
<<<<<<< HEAD
    xs = isnothing(mergedims) ? xs : map(x -> DimensionalData.mergedims(x, mergedims), xs)
    xs = if isnothing(preservedims)
        xs
    else
        map(xs) do A
            S = DimSlices(A; dims=otherdims(A, preservedims))
            dimconstructor(dims(S))(OpaqueArray(S), dims(S))
        end
    end
    dims_ = dims(first(xs))
=======
    As = isnothing(mergedims) ? As : map(x -> DD.mergedims(x, mergedims), As)
    dims_ = dims(first(As))
>>>>>>> 49746efd
    dimcolumns = collect(_dimcolumns(dims_))
    dimnames = collect(map(name, dims_))
    dimarraycolumns = collect(map(vec ∘ parent, As))
    colnames = vcat(dimnames, layernames)

    # Return DimTable
    return DimTable{Columns}(first(As), colnames, dimcolumns, dimarraycolumns)
end
<<<<<<< HEAD
function DimTable(x::AbstractDimArray; 
    layersfrom=nothing, mergedims=nothing, kw...
)
    if !isnothing(layersfrom) && any(hasdim(x, layersfrom))
        d = dims(x, layersfrom)
        nlayers = size(x, d)
        layers = [view(x, rebuild(d, i)) for i in 1:nlayers]
=======
function DimTable(A::AbstractDimArray;
    layersfrom=nothing,
    mergedims=nothing,
)
    if !isnothing(layersfrom) && any(hasdim(A, layersfrom))
        d = dims(A, layersfrom)
        nlayers = size(A, d)
        layers = [view(A, rebuild(d, i)) for i in 1:nlayers]
>>>>>>> 49746efd
        layernames = if iscategorical(d)
            Symbol.((name(d),), '_', lookup(d))
        else
            Symbol.(("$(name(d))_$i" for i in 1:nlayers))
        end
<<<<<<< HEAD
        return DimTable(layers; layernames, mergedims, kw...)
    else
        s = name(x) == NoName() ? DimStack((;value=x)) : DimStack(x)
        return  DimTable(s; mergedims, kw...)
=======
        return DimTable(layers...; layernames, mergedims)
    else
        A = isnothing(mergedims) ? A : DD.mergedims(A, mergedims)
        dimcolumns = collect(_dimcolumns(A))
        colnames = collect(_colnames(A))
        if (ndims(A) == 1) && (eltype(A) <: NamedTuple)
            dimarrayrows = parent(A)
            return DimTable{Rows}(A, colnames, dimcolumns, dimarrayrows)
        else
            dimarraycolumns = [vec(parent(A))]
            return DimTable{Columns}(A, colnames, dimcolumns, dimarraycolumns)
        end
>>>>>>> 49746efd
    end
end

_dimcolumns(x) = map(d -> _dimcolumn(x, d), dims(x))
function _dimcolumn(x, d::Dimension)
    lookupvals = parent(lookup(d))
    if length(dims(x)) == 1
        lookupvals
    else
        dim_as_dimarray = DimArray(lookupvals, d)
        vec(DimExtensionArray(dim_as_dimarray, dims(x)))
    end
end

dimcolumns(t::DimTable) = getfield(t, :dimcolumns)
dimarraycolumns(t::DimTable) = getfield(t, :dimarraycolumns)
colnames(t::DimTable) = Tuple(getfield(t, :colnames))

Base.parent(t::DimTable) = getfield(t, :parent)

for func in (:dims, :val, :index, :lookup, :metadata, :order, :sampling, :span, :bounds,
             :locus, :name, :label, :units)
    @eval $func(t::DimTable, args...) = $func(parent(t), args...)

end

Tables.istable(::DimTable) = true
Tables.columnaccess(::Type{<:DimTable}) = true
Tables.columns(t::DimTable) = t
Tables.columnnames(c::DimTable) = colnames(c)

function Tables.schema(t::DimTable)
    types = vcat([map(eltype, dimcolumns(t))...], _dimarraycolumn_eltypes(t))
    Tables.Schema(colnames(t), types)
end

_dimarraycolumn_eltypes(t::DimTable{Columns}) = [map(eltype, dimarraycolumns(t))...]
_dimarraycolumn_eltypes(t::DimTable{Rows}) = _eltypes(eltype(dimarraycolumns(t)))
_eltypes(::Type{T}) where T<:NamedTuple = collect(T.types)

@inline function Tables.getcolumn(t::DimTable{Rows}, i::Int)
    nkeys = length(colnames(t))
    if i > length(dims(t))
        map(nt -> nt[i], dimarraycolumns(t))
    elseif i > 0 && i < nkeys
        dimcolumns(t)[i]
    else
        throw(ArgumentError("There is no table column $i"))
    end
end
@inline function Tables.getcolumn(t::DimTable{Columns}, i::Int)
    nkeys = length(colnames(t))
    if i > length(dims(t))
        dimarraycolumns(t)[i - length(dims(t))]
    elseif i > 0 && i < nkeys
        dimcolumns(t)[i]
    else
        throw(ArgumentError("There is no table column $i"))
    end
end
@inline function Tables.getcolumn(t::DimTable, dim::Union{Dimension,Type{<:Dimension}})
    dimcolumns(t)[dimnum(t, dim)]
end
@inline function Tables.getcolumn(t::DimTable{Rows}, key::Symbol)
    key in colnames(t) || throw(ArgumentError("There is no table column $key"))
    if hasdim(parent(t), key)
        dimcolumns(t)[dimnum(t, key)]
    else
        # Function barrier
        _col_from_rows(dimarraycolumns(t), key)
    end
end
@inline function Tables.getcolumn(t::DimTable{Columns}, key::Symbol)
    keys = colnames(t)
    i = findfirst(==(key), keys)
    if isnothing(i)
        throw(ArgumentError("There is no table column $key"))
    else
        return Tables.getcolumn(t, i)
    end
end
@inline function Tables.getcolumn(t::DimTable, ::Type{T}, i::Int, key::Symbol) where T
    Tables.getcolumn(t, key)
end

_col_from_rows(rows, key) = map(row -> row[key], rows) 

# TableTraits.jl interface
TableTraits.isiterabletable(::DimTableSources) = true
TableTraits.isiterabletable(::DimTable) = true

# IteratorInterfaceExtensions.jl interface
IteratorInterfaceExtensions.getiterator(x::DimTableSources) =
    Tables.datavaluerows(Tables.dictcolumntable(x))
IteratorInterfaceExtensions.getiterator(t::DimTable) =
    Tables.datavaluerows(Tables.dictcolumntable(t))
IteratorInterfaceExtensions.isiterable(::DimTableSources) = true
IteratorInterfaceExtensions.isiterable(::DimTable) = true<|MERGE_RESOLUTION|>--- conflicted
+++ resolved
@@ -73,34 +73,7 @@
 ```jldoctest tables
 julia> using DimensionalData, Tables
 
-<<<<<<< HEAD
 julia> A = ones(X(4), Y(3), Dim{:band}('a':'d'); name=:data);
-=======
-julia> a = DimArray(ones(16, 16, 3), (X, Y, Dim{:band}))
-┌ 16×16×3 DimArray{Float64, 3} ┐
-├──────────────────────── dims ┤
-  ↓ X, → Y, ↗ band
-└──────────────────────────────┘
-[:, :, 1]
- 1.0  1.0  1.0  1.0  1.0  1.0  1.0  1.0  …  1.0  1.0  1.0  1.0  1.0  1.0  1.0
- 1.0  1.0  1.0  1.0  1.0  1.0  1.0  1.0     1.0  1.0  1.0  1.0  1.0  1.0  1.0
- 1.0  1.0  1.0  1.0  1.0  1.0  1.0  1.0     1.0  1.0  1.0  1.0  1.0  1.0  1.0
- 1.0  1.0  1.0  1.0  1.0  1.0  1.0  1.0     1.0  1.0  1.0  1.0  1.0  1.0  1.0
- 1.0  1.0  1.0  1.0  1.0  1.0  1.0  1.0     1.0  1.0  1.0  1.0  1.0  1.0  1.0
- 1.0  1.0  1.0  1.0  1.0  1.0  1.0  1.0  …  1.0  1.0  1.0  1.0  1.0  1.0  1.0
- 1.0  1.0  1.0  1.0  1.0  1.0  1.0  1.0     1.0  1.0  1.0  1.0  1.0  1.0  1.0
- 1.0  1.0  1.0  1.0  1.0  1.0  1.0  1.0     1.0  1.0  1.0  1.0  1.0  1.0  1.0
- 1.0  1.0  1.0  1.0  1.0  1.0  1.0  1.0     1.0  1.0  1.0  1.0  1.0  1.0  1.0
- 1.0  1.0  1.0  1.0  1.0  1.0  1.0  1.0     1.0  1.0  1.0  1.0  1.0  1.0  1.0
- 1.0  1.0  1.0  1.0  1.0  1.0  1.0  1.0  …  1.0  1.0  1.0  1.0  1.0  1.0  1.0
- 1.0  1.0  1.0  1.0  1.0  1.0  1.0  1.0     1.0  1.0  1.0  1.0  1.0  1.0  1.0
- 1.0  1.0  1.0  1.0  1.0  1.0  1.0  1.0     1.0  1.0  1.0  1.0  1.0  1.0  1.0
- 1.0  1.0  1.0  1.0  1.0  1.0  1.0  1.0     1.0  1.0  1.0  1.0  1.0  1.0  1.0
- 1.0  1.0  1.0  1.0  1.0  1.0  1.0  1.0     1.0  1.0  1.0  1.0  1.0  1.0  1.0
- 1.0  1.0  1.0  1.0  1.0  1.0  1.0  1.0  …  1.0  1.0  1.0  1.0  1.0  1.0  1.0
-
-julia>
->>>>>>> 49746efd
 
 julia> DimTable(A; layersfrom=:band, mergedims=(X, Y)=>:geometry)
 DimTable with 12 rows, 5 columns, and schema:
@@ -136,14 +109,9 @@
     dimarraycolumns::Vector
 end
 
-<<<<<<< HEAD
 function DimTable(s::AbstractDimStack; 
     mergedims=nothing,
     preservedims=nothing,
-=======
-function DimTable(s::AbstractDimStack;
-    mergedims=nothing,
->>>>>>> 49746efd
 )
     s = isnothing(mergedims) ? s : DD.mergedims(s, mergedims)
     s = if isnothing(preservedims) 
@@ -163,40 +131,26 @@
     keys = collect(_colnames(s))
     return DimTable{Columns}(s, keys, dimcolumns, dimarraycolumns)
 end
-<<<<<<< HEAD
-DimTable(xs::AbstractDimArray...; kw...) = DimTable(collect(xs); kw...)
-function DimTable(xs::AbstractVector{<:AbstractDimArray}; 
-    layernames=nothing, mergedims=nothing, preservedims=nothing
+function DimTable(As::AbstractVector{<:AbstractDimArray}; 
+    layernames=nothing, 
+    mergedims=nothing, 
+    preservedims=nothing,
 )
     # Check that dims are compatible
-    comparedims(xs)
-
-=======
-function DimTable(As::Vararg{AbstractDimArray};
-    layernames=nothing,
-    mergedims=nothing,
-)
-    # Check that dims are compatible
-    comparedims(As...)
->>>>>>> 49746efd
+    comparedims(As)
     # Construct Layer Names
     layernames = isnothing(layernames) ? uniquekeys(As) : layernames
     # Construct dimension and array columns with DimExtensionArray
-<<<<<<< HEAD
-    xs = isnothing(mergedims) ? xs : map(x -> DimensionalData.mergedims(x, mergedims), xs)
-    xs = if isnothing(preservedims)
-        xs
-    else
-        map(xs) do A
+    As = isnothing(mergedims) ? As : map(x -> DimensionalData.mergedims(x, mergedims), As)
+    As = if isnothing(preservedims)
+        As
+    else
+        map(As) do A
             S = DimSlices(A; dims=otherdims(A, preservedims))
             dimconstructor(dims(S))(OpaqueArray(S), dims(S))
         end
     end
-    dims_ = dims(first(xs))
-=======
-    As = isnothing(mergedims) ? As : map(x -> DD.mergedims(x, mergedims), As)
     dims_ = dims(first(As))
->>>>>>> 49746efd
     dimcolumns = collect(_dimcolumns(dims_))
     dimnames = collect(map(name, dims_))
     dimarraycolumns = collect(map(vec ∘ parent, As))
@@ -205,35 +159,20 @@
     # Return DimTable
     return DimTable{Columns}(first(As), colnames, dimcolumns, dimarraycolumns)
 end
-<<<<<<< HEAD
 function DimTable(x::AbstractDimArray; 
-    layersfrom=nothing, mergedims=nothing, kw...
+    layersfrom=nothing, 
+    mergedims=nothing, 
+    kw...
 )
     if !isnothing(layersfrom) && any(hasdim(x, layersfrom))
         d = dims(x, layersfrom)
         nlayers = size(x, d)
         layers = [view(x, rebuild(d, i)) for i in 1:nlayers]
-=======
-function DimTable(A::AbstractDimArray;
-    layersfrom=nothing,
-    mergedims=nothing,
-)
-    if !isnothing(layersfrom) && any(hasdim(A, layersfrom))
-        d = dims(A, layersfrom)
-        nlayers = size(A, d)
-        layers = [view(A, rebuild(d, i)) for i in 1:nlayers]
->>>>>>> 49746efd
         layernames = if iscategorical(d)
             Symbol.((name(d),), '_', lookup(d))
         else
             Symbol.(("$(name(d))_$i" for i in 1:nlayers))
         end
-<<<<<<< HEAD
-        return DimTable(layers; layernames, mergedims, kw...)
-    else
-        s = name(x) == NoName() ? DimStack((;value=x)) : DimStack(x)
-        return  DimTable(s; mergedims, kw...)
-=======
         return DimTable(layers...; layernames, mergedims)
     else
         A = isnothing(mergedims) ? A : DD.mergedims(A, mergedims)
@@ -246,7 +185,6 @@
             dimarraycolumns = [vec(parent(A))]
             return DimTable{Columns}(A, colnames, dimcolumns, dimarraycolumns)
         end
->>>>>>> 49746efd
     end
 end
 
