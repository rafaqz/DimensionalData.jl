--- conflicted
+++ resolved
@@ -145,16 +145,10 @@
     dims((dis..., _refdims_firsts(A)...), orderdims(A))
 end
 # Dispatch to avoid linear indexing in multidimensional DimIndices
-<<<<<<< HEAD
 function Base.getindex(A::DimIndices{<:Any,1}, i::Integer)
-    d = dims(A, 1)
+    d = dims(di, 1)::Dimension
     di = rebuild(d, d[i])
     return dims((di, _refdims_firsts(A)...), orderdims(A))
-=======
-function Base.getindex(di::DimIndices{<:Any,1}, i::Integer)
-    d = dims(di, 1)::Dimension
-    (rebuild(d, d[i]),)
->>>>>>> bc6a4c8a
 end
 Base.getindex(A::DimIndices{<:Any,0}) = dims(_refdims_firsts(A), orderdims(A))
 
@@ -214,25 +208,16 @@
     pointdims = map(dims(A), (i1, i2, I...)) do d, i
         rebuild(d, d[i])
     end
-    # Return the unwrapped point sorted by `order
+    # Return the unwrapped point sorted by orderdims
     return map(val, DD.dims((pointdims..., _refdims_firsts(A)...), orderdims(A)))
 end
-<<<<<<< HEAD
 function Base.getindex(A::DimPoints{<:Any,1}, i::Integer) 
     # Get dim-wrapped point values at i1, I...
     d1 = dims(A, 1)
     pointdim = rebuild(d1, d1[i])
-    # Return the unwrapped point sorted by `order
+    # Return the unwrapped point sorted by orderdims
     D = dims((pointdim, _refdims_firsts(A)...), orderdims(A))
     return map(val, D)
-=======
-Base.getindex(di::DimPoints{<:Any,1}, i::Integer) = ((dims(di, 1)::Dimension)[i],)
-
-_format(::Tuple{}) = ()
-function _format(dims::Tuple)
-    ax = map(d -> axes(val(d), 1), dims)
-    return format(dims, ax)
->>>>>>> bc6a4c8a
 end
 Base.getindex(A::DimPoints{<:Any,0}) = map(val, dims(_refdims_firsts(A), orderdims(A)))
 
@@ -306,6 +291,7 @@
     length(dims) == length(selectors) || throw(ArgumentError("`length(dims) must match  `length(selectors)`, got $(length(dims)) and $(length(selectors))"))
     DimSelectors(dims, refdims, orderdims, selectors)
 end
+
 
 @propagate_inbounds function Base.getindex(A::DimSelectors, i1::Integer, i2::Integer, I::Integer...)
     D = map(dims(A), (i1, i2, I...)) do d, i
@@ -368,19 +354,6 @@
 _atol(T::Type{<:AbstractFloat}, ::Nothing, atol) = atol
 _atol(T::Type{<:AbstractFloat}, ::Nothing, ::Nothing) = eps(T)
 
-<<<<<<< HEAD
-=======
-@propagate_inbounds function Base.getindex(di::DimSelectors, i1::Integer, i2::Integer, I::Integer...)
-    map(dims(di), di.selectors, (i1, i2, I...)) do d, s, i
-        rebuild(d, rebuild(s; val=d[i])) # At selector with the value at i
-    end
-end
-@propagate_inbounds function Base.getindex(di::DimSelectors{<:Any,1}, i::Integer)
-    d = dims(di, 1)::Dimension
-    (rebuild(d, rebuild(di.selectors[1]; val=d[i])),)
-end
-
->>>>>>> bc6a4c8a
 # Deprecated
 const DimKeys = DimSelectors
 
@@ -478,7 +451,6 @@
     return view(A._data, D..., R...)
 end
 # Dispatch to avoid linear indexing in multidimensional DimIndices
-<<<<<<< HEAD
 @propagate_inbounds function Base.getindex(A::DimSlices{<:Any,1}, i::Integer)
     d1 = dims(A, 1)
     d = if hasdim(A.reduced, d1)
@@ -496,11 +468,6 @@
         rebuild(d, :)
     end
     view(A._data, D..., R...)
-=======
-@propagate_inbounds function Base.getindex(ds::DimSlices{<:Any,1}, i::Integer)
-    d = dims(ds, 1)::Dimension
-    return view(ds._data, rebuild(d, d[i]))
->>>>>>> bc6a4c8a
 end
 
 # Extends the dimensions of any `AbstractBasicDimArray`
