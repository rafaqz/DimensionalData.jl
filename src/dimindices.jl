--- conflicted
+++ resolved
@@ -473,13 +473,9 @@
 # as if the array assigned into a larger array across all dimensions,
 # but without the copying. Theres is a cost for linear indexing these objects
 # as we need to convert to Cartesian.
-<<<<<<< HEAD
 struct DimExtensionArray{
-    T,N,D<:Tuple{Vararg{Dimension}},R<:Tuple{Vararg{Dimension}},A<:AbstractBasicDimArray{T}
+   T,N,D<:MaybeDimTuple,R<:MaybeDimTuple,A<:AbstractBasicDimArray{T}
 } <: AbstractDimArrayGenerator{T,N,D}
-=======
-struct DimExtensionArray{T,N,D<:MaybeDimTuple,R<:MaybeDimTuple,A<:AbstractBasicDimArray{T}} <: AbstractDimArrayGenerator{T,N,D}
->>>>>>> 4b8bd51c
     _data::A
     dims::D
     refdims::R
@@ -512,7 +508,7 @@
         newrealdims = dims(newdims, realdims)
         newdata = rebuild(A; data=newrealparent, dims=newrealdims)
         rebuild(de; _data=newdata, dims=newdims, refdims=newrefdims)
-    end
+    endU
 end
 @propagate_inbounds function rebuildsliced(
     f::Function, de::DimExtensionArray{<:Any,1}, I::Tuple{<:Union{Colon,AbstractRange}}
