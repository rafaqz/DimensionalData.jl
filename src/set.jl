--- conflicted
+++ resolved
@@ -117,16 +117,7 @@
 ```
 """
 function set end
-<<<<<<< HEAD
-Base.@assume_effects :effect_free set(A::DimArrayOrStack, x::T) where {T<:Union{Lookup,LookupTrait}} = _onlydimerror(x)
-Base.@assume_effects :effect_free set(x::DimArrayOrStack, ::Type{T}) where T = set(x, T())
 
-Base.@assume_effects :effect_free set(A::AbstractDimStack, x::Lookup) = Lookups._cantseterror(A, x)
-Base.@assume_effects :effect_free set(A::AbstractDimArray, x::Lookup) = Lookups._cantseterror(A, x)
-Base.@assume_effects :effect_free set(A, x) = Lookups._cantseterror(A, x)
-Base.@assume_effects :effect_free set(A::DimArrayOrStack, args::Union{Dimension,DimTuple,Pair}...; kw...) =
-    rebuild(A, data(A), set(dims(A), args...; kw...))
-=======
 # Types are constructed
 Base.@assume_effects :effect_free set(x::DimArrayOrStack, ::Type{T}) where T = set(x, T())
 
@@ -142,15 +133,12 @@
 Base.@assume_effects :effect_free set(A::AbstractDimStack, x::Lookup) = 
     set(A, map(d -> basedims(d) => x, dims(A))...)
 # Arrays are set as data for AbstractDimArray
->>>>>>> 27271538
 Base.@assume_effects :effect_free set(A::AbstractDimArray, newdata::AbstractArray) = begin
     axes(A) == axes(newdata) || _axiserr(A, newdata)
     rebuild(A; data=newdata)
 end
-<<<<<<< HEAD
-=======
+
 # NamedTuples are set as data for AbstractDimStack
->>>>>>> 27271538
 Base.@assume_effects :effect_free set(s::AbstractDimStack, newdata::NamedTuple) = begin
     dat = data(s)
     keys(dat) === keys(newdata) || _keyerr(keys(dat), keys(newdata))
