--- conflicted
+++ resolved
@@ -1,14 +1,10 @@
 const DimSetters = Union{LookupSetters,Type,UnionAll,Dimension,Symbol}
 
-<<<<<<< HEAD
-Base.@assume_effects :foldable set(dim::Dimension, x::DimSetters) = _set(dim, x)
-Base.@assume_effects :foldable set(dims_::DimTuple, args::Union{Dimension,DimTuple,Pair}...; kw...) =
-=======
 set(dim::Dimension, ::Type{T}) where T = set(dim, T())
 set(dims::DimTuple, ::Type{T}) where T = set(dims, T())
 set(dim::Dimension, x::DimSetters) = _set(dim, x)
 set(dims_::DimTuple, args::Union{Dimension,DimTuple,Pair}...; kw...) =
->>>>>>> 27271538
+
     _set(dims_, args...; kw...)
 set(dims::DimTuple, l::Lookup) = set(dims, map(d -> basedims(d) => l, dims)...)
 set(dims::DimTuple, l::LookupTrait) = set(dims, map(d -> basedims(d) => l, dims)...)
