--- conflicted
+++ resolved
@@ -35,16 +35,9 @@
 # It preserves the dimension names.
 # `S` should be the `BroadcastStyle` of the wrapped type.
 # Copied from NamedDims.jl (thanks @oxinabox).
-<<<<<<< HEAD
-struct BasicDimensionalStyle{N} <: AbstractArrayStyle{Any} end
-
-struct DimensionalStyle{S<:BroadcastStyle} <: AbstractArrayStyle{Any} end
-DimensionalStyle(::S) where {S} = DimensionalStyle{S}()
-=======
 struct DimensionalStyle{S <: AbstractArrayStyle, N} <: AbstractArrayStyle{N} end
 DimensionalStyle(::S) where S<:AbstractArrayStyle{N} where N = DimensionalStyle{S, N}()
 DimensionalStyle(::S) where {S<:DimensionalStyle} = S() # avoid nested dimensionalstyle
->>>>>>> 9922853e
 DimensionalStyle(::S, ::Val{N}) where {S,N} = DimensionalStyle(S(Val(N)))
 DimensionalStyle(::Val{N}) where N = DimensionalStyle{DefaultArrayStyle{N}}()
 function DimensionalStyle(a::BroadcastStyle, b::BroadcastStyle)
@@ -57,18 +50,10 @@
     end
 end
 
-<<<<<<< HEAD
-function BroadcastStyle(::Type{<:AbstractDimArray{T,N,D,A}}) where {T,N,D,A}
-    inner_style = typeof(BroadcastStyle(A))
-    return DimensionalStyle{inner_style}()
-end
 BroadcastStyle(::Type{<:AbstractBasicDimArray{T,N}}) where {T,N} =
-    BasicDimensionalStyle{N}()
-
-=======
+    DimensionalStyle(DefaultArrayStyle{N}())
 BroadcastStyle(::Type{<:AbstractDimArray{T,N,D,A}}) where {T,N,D,A} =
     DimensionalStyle(BroadcastStyle(A))
->>>>>>> 9922853e
 BroadcastStyle(::DimensionalStyle, ::Base.Broadcast.Unknown) = Unknown()
 BroadcastStyle(::DimensionalStyle{A}, ::DimensionalStyle{B}) where {A, B} = DimensionalStyle(A(), B())
 BroadcastStyle(::DimensionalStyle{A}, b::AbstractArrayStyle{N}) where {A,N} = DimensionalStyle(A(), b)
@@ -77,6 +62,7 @@
 
 # override base instantiate to check dimensions as well as axes
 @inline function Broadcast.instantiate(bc::Broadcasted{<:DimensionalStyle{S}}) where S
+   # error()
     A = _firstdimarray(bc)
     bdims = _broadcasted_dims(bc)
     _comparedims_broadcast(A, bdims...)
@@ -94,55 +80,21 @@
     end
     return Broadcasted(bc.style, bc.f, bc.args, axes)
 end
-function Broadcast.copy(bc::Broadcasted{BasicDimensionalStyle{N}}) where N
-    A = _firstdimarray(bc)
-    data = collect(bc)
-    A isa Nothing && return data # No AbstractDimArray
-
-    bdims = _broadcasted_dims(bc)
-    _comparedims_broadcast(A, bdims...)
-
-    data isa AbstractArray || return data # result is a scalar
-
-    # Return an AbstractDimArray
-    dims = format(Dimensions.promotedims(bdims...; skip_length_one=true), data)
-    return dimconstructor(dims)(data, dims; refdims=refdims(A), name=Symbol(""))
-end
 
 function Base.similar(bc::Broadcasted{<:DimensionalStyle{S}}, ::Type{T}) where {S,T}
-    A = _firstdimarray(bc)
-    rebuild(A; data = similar(_unwrap_broadcasted(bc), T), dims = dims(axes(bc)), name = NoName())
-end
-function Base.copyto!(dest::AbstractArray, bc::Broadcasted{BasicDimensionalStyle{N}}) where N
-    fda = _firstdimarray(bc) 
-    isnothing(fda) || _comparedims_broadcast(fda, _broadcasted_dims(bc)...)
-    copyto!(dest, bc)
+    similar(_firstdimarray(bc), T, axes(bc))
 end
 
 @inline function Base.materialize!(::S, dest, bc::Broadcasted) where {S<:DimensionalStyle}
     return Base.copyto!(dest, Broadcast.instantiate(Broadcasted{S}(bc.f, bc.args, axes(dest))))
 end
 
-<<<<<<< HEAD
-function Base.similar(bc::Broadcast.Broadcasted{DimensionalStyle{S}}, ::Type{T}) where {S,T}
-    A = _firstdimarray(bc)
-    data = similar(_unwrap_broadcasted(bc), T, size(bc))
-    dims, refdims = slicedims(A, axes(bc))
-    return rebuild(A; data, dims, refdims, name=Symbol(""))
-end
-function Base.similar(bc::Broadcast.Broadcasted{BasicDimensionalStyle{N}}, ::Type{T}) where {N,T}
-    A = _firstdimarray(bc)
-    data = similar(A, T, size(bc))
-    dims, refdims = slicedims(A, axes(bc))
-    return dimconstructor(dims)(data, dims; refdims, name=Symbol(""))
-=======
 @inline Base.copyto!(dest::AbstractArray, bc::Broadcasted{<:DimensionalStyle{S}}) where S = 
     Base.copyto!(dest, _unwrap_broadcasted(bc))
 # This dispatch is needed for GPUArrays < v11.0
 @inline function Base.copyto!(dest::AbstractDimArray, bc::Broadcasted{<:DimensionalStyle{S}}) where S 
     Base.copyto!(parent(dest), _unwrap_broadcasted(bc))
     return dest
->>>>>>> 9922853e
 end
 
 """
@@ -432,14 +384,7 @@
 _unwrap_broadcasted(du::Dimensions.DimUnitRange) = parent(du)
 # Get the first dimensional array in the broadcast
 _firstdimarray(x::Broadcasted) = _firstdimarray(x.args)
-<<<<<<< HEAD
-_firstdimarray(x::Tuple{<:AbstractBasicDimArray,Vararg}) = x[1]
-_firstdimarray(x::AbstractBasicDimArray) = x
-_firstdimarray(ext::Base.Broadcast.Extruded) = _firstdimarray(ext.x)
-function _firstdimarray(x::Tuple{<:Union{Broadcasted,Base.Broadcast.Extruded},Vararg})
-=======
 function _firstdimarray(x::Tuple)
->>>>>>> 9922853e
     found = _firstdimarray(x[1])
     if found isa Nothing
         _firstdimarray(tail(x))
@@ -449,7 +394,7 @@
 end
 _firstdimarray(x::Tuple{}) = nothing
 _firstdimarray(ext::Base.Broadcast.Extruded) = _firstdimarray(ext.x)
-_firstdimarray(x::AbstractDimArray) = x
+_firstdimarray(x::AbstractBasicDimArray) = x
 _firstdimarray(x) = nothing
 
 # Make sure all arrays have the same dims, and return them
