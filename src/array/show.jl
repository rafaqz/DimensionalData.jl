--- conflicted
+++ resolved
@@ -19,6 +19,10 @@
 end
 # Defer simple 2-arg show to the parent array
 Base.show(io::IO, A::AbstractDimArray) = show(io, parent(A))
+    
+Base.print_matrix(io::IO, A::AbstractBasicDimArray) =
+    Base.print_matrix(io, LazyLabelledPrintMatrix(A))
+
 
 """
     show_main(io::IO, mime, A::AbstractDimArray)
@@ -237,7 +241,6 @@
     end
 end
 
-<<<<<<< HEAD
 struct LazyLabelledPrintMatrix{A,LL<:Lookup,LT<:Lookup} <: AbstractArray{Any,2}
     data::A
     rowlabels::LL
@@ -248,43 +251,6 @@
 end
 function LazyLabelledPrintMatrix(A::AbstractBasicDimArray{<:Any,2})
     LazyLabelledPrintMatrix(parent(A), lookup(A, 1), lookup(A, 2))
-=======
-Base.print_matrix(io::IO, A::AbstractBasicDimArray) = _print_matrix(io, parent(A), lookup(A))
-# Labelled matrix printing is modified from AxisKeys.jl, thanks @mcabbot
-function _print_matrix(io::IO, A::AbstractArray{<:Any,1}, lookups::Tuple)
-    f1, l1, s1 = firstindex(A, 1), lastindex(A, 1), size(A, 1)
-    if get(io, :limit, false)
-        h, _ = displaysize(io)
-        itop =    s1 < h ? (f1:l1) : (f1:f1 + (h ÷ 2) - 1)
-        ibottom = s1 < h ? (1:0)   : (f1 + s1 - (h ÷ 2) - 1:f1 + s1 - 1)
-    else
-        itop    = f1:l1
-        ibottom = 1:0
-    end
-    top = Array{eltype(A)}(undef, length(itop))
-    for (i1, i2) in zip(eachindex(top), itop)
-        if isdefined(A, i2) 
-            top[i1] = A[i2]
-        end
-    end
-    bottom = Array{eltype(A)}(undef, length(ibottom)) 
-    for (i1, i2) in zip(eachindex(bottom), ibottom)
-        if isdefined(A, i2) 
-            top[i1] = A[i2]
-        end
-    end
-    vals = vcat(A[itop], A[ibottom])
-    lu = only(lookups)
-    if lu isa NoLookup
-        Base.print_matrix(io, vals)
-    else
-        labels = vcat(map(show1, parent(lu)[itop]), map(show1, parent(lu)[ibottom]))
-        A2 = hcat(labels, vals)
-        Base.print_matrix(io, A2)
-    end
-    return nothing
->>>>>>> 3ab5ae6d
-end
 
 function Base.size(A::LazyLabelledPrintMatrix)
     n = ndims(A.data)
@@ -347,10 +313,6 @@
     end
 end
 
-function Base.print_matrix(io::IO, A::AbstractBasicDimArray) 
-    Base.print_matrix(io, LazyLabelledPrintMatrix(A))
-end
-
 struct ShowWith <: AbstractString
     val::Any
     mode::Symbol
