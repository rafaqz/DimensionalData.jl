--- conflicted
+++ resolved
@@ -421,14 +421,7 @@
             @warn _cat_warn_string(D, "step sizes $(step(span(l))) and $s do not match")
             return false
         end
-<<<<<<< HEAD
-        if !(s isa Dates.AbstractTime) && !(lastval + s ≈ first(l))
-            @warn _cat_warn_string(D, "`Regular` lookups do not join with the correct step size: $(lastval) + $s ≈ $(first(l)) should hold")
-            return false
-        end
-=======
         _check_cat_step_join(D, lastval, first(l), s) || return false
->>>>>>> 1a6e7edf
         lastval = last(l)
         return true
     end |> all
