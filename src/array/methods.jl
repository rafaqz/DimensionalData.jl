# Array info
for (m, f) in ((:Base, :size), (:Base, :axes), (:Base, :firstindex), (:Base, :lastindex))
    @eval begin
        @inline $m.$f(A::AbstractDimArray, dims::AllDims) = $m.$f(A, dimnum(A, dims))
    end
end

# Reducing methods

# With a function arg version
for (m, f) in ((:Base, :sum), (:Base, :prod), (:Base, :maximum), (:Base, :minimum),
                     (:Base, :extrema), (:Statistics, :mean))
    _f = Symbol('_', f)
    @eval begin
        # Base methods
        @inline $m.$f(A::AbstractDimArray; dims=:, kw...) = $_f(A, dims; kw...)
        @inline $m.$f(f, A::AbstractDimArray; dims=:, kw...) = $_f(f, A, dims; kw...)
        # Local dispatch methods
        # - Return a reduced DimArray
        @inline $_f(A::AbstractDimArray, dims; kw...) =
            rebuild(A, $m.$f(parent(A); dims=dimnum(A, _astuple(dims)), kw...), reducedims(A, dims))
        @inline $_f(f, A::AbstractDimArray, dims; kw...) =
            rebuild(A, $m.$f(f, parent(A); dims=dimnum(A, _astuple(dims)), kw...), reducedims(A, dims))
        # - Return a scalar
        @inline $_f(A::AbstractDimArray, dims::Colon; kw...) = $m.$f(parent(A); dims, kw...)
        @inline $_f(f, A::AbstractDimArray, dims::Colon; kw...) = $m.$f(f, parent(A); dims, kw...)
    end
end
# With no function arg version
for (m, f) in ((:Statistics, :std), (:Statistics, :var))
    _f = Symbol('_', f)
    @eval begin
        # Base methods
        $m.$f(A::AbstractDimArray; corrected::Bool=true, mean=nothing, dims=:) =
            $_f(A, corrected, mean, dims)
        # Local dispatch methods - Returns a reduced array
        @inline $_f(A::AbstractDimArray, corrected, mean, dims) =
            rebuild(A, $m.$f(parent(A); corrected=corrected, mean=mean, dims=dimnum(A, _astuple(dims))), reducedims(A, dims))
        # - Returns a scalar
        @inline $_f(A::AbstractDimArray, corrected, mean, dims::Colon) =
            $m.$f(parent(A); corrected=corrected, mean=mean, dims=:)
    end
end
for (m, f) in ((:Statistics, :median), (:Base, :any), (:Base, :all))
    _f = Symbol('_', f)
    @eval begin
        @inline $m.$f(A::AbstractDimArray; dims=:) = $_f(A, dims)
        # Local dispatch methods - Returns a reduced array
        @inline $_f(A::AbstractDimArray, dims) =
            rebuild(A, $m.$f(parent(A); dims=dimnum(A, _astuple(dims))), reducedims(A, dims))
        # - Returns a scalar
        @inline $_f(A::AbstractDimArray, dims::Colon) = $m.$f(parent(A); dims=:)
    end
end

# These are not exported but it makes a lot of things easier using them
function Base._mapreduce_dim(f, op, nt::NamedTuple{(),<:Tuple}, A::AbstractDimArray, dims)
    rebuild(A, Base._mapreduce_dim(f, op, nt, parent(A), dimnum(A, _astuple(dims))), reducedims(A, dims))
end
function Base._mapreduce_dim(f, op, nt::NamedTuple{(),<:Tuple}, A::AbstractDimArray, dims::Colon)
    Base._mapreduce_dim(f, op, nt, parent(A), dims)
end
function Base._mapreduce_dim(f, op, nt, A::AbstractDimArray, dims)
    rebuild(A, Base._mapreduce_dim(f, op, nt, parent(A), dimnum(A, dims)), reducedims(A, dims))
end
function Base._mapreduce_dim(f, op, nt, A::AbstractDimArray, dims::Colon)
    rebuild(A, Base._mapreduce_dim(f, op, nt, parent(A), dimnum(A, dims)), reducedims(A, dims))
end

@static if VERSION >= v"1.6"
    function Base._mapreduce_dim(f, op, nt::Base._InitialValue, A::AbstractDimArray, dims)
        rebuild(A, Base._mapreduce_dim(f, op, nt, parent(A), dimnum(A, dims)), reducedims(A, dims))
    end
    function Base._mapreduce_dim(f, op, nt::Base._InitialValue, A::AbstractDimArray, dims::Colon)
        Base._mapreduce_dim(f, op, nt, parent(A), dims)
    end
end

# TODO: Unfortunately Base/accumulate.jl kw methods all force dims to be Integer.
# accumulate wont work unless that is relaxed, or we copy half of the file here.
# Base._accumulate!(op, B, A, dims::AllDims, init::Union{Nothing, Some}) =
    # Base._accumulate!(op, B, A, dimnum(A, dims), init)

# Dimension dropping

function Base.dropdims(A::AbstractDimArray; dims)
    dims = DD.dims(A, dims)
    data = Base.dropdims(parent(A); dims=dimnum(A, dims))
    rebuildsliced(A, data, _dropinds(A, dims))
end

@inline _dropinds(A, dims::DimTuple) = dims2indices(A, map(d -> rebuild(d, 1), dims))
@inline _dropinds(A, dim::Dimension) = dims2indices(A, rebuild(dim, 1))


# Function application

function Base.map(f, As::AbstractDimArray...)
    comparedims(As...)
    newdata = map(f, map(parent, As)...)
    rebuild(first(As); data=newdata)
end


@inline function Base.mapslices(f, A::AbstractDimArray; dims=1, kw...)
    # Run `mapslices` on the parent array
    dimnums = dimnum(A, _astuple(dims))
    newdata = mapslices(f, parent(A); dims=dimnums, kw...)
    ds = DD.dims(A, _astuple(dims))
    # Run one slice with dimensions to get the transformed dim
    d_inds = map(d -> rebuild(d, 1), otherdims(A, ds))
    example_dims = DD.dims(f(view(A, d_inds...)))
    replacement_dims = if isnothing(example_dims) || length(example_dims) != length(ds)
        map(d -> rebuild(d, NoLookup()), ds)
    else
        example_dims
    end
    newdims = format(setdims(DD.dims(A), replacement_dims), newdata)

    return rebuild(A, newdata, newdims)
end

@static if VERSION < v"1.9-alpha1"
    """
        Base.eachslice(A::AbstractDimArray; dims)

    Create a generator that iterates over dimensions `dims` of `A`, returning arrays that
    select all the data from the other dimensions in `A` using views.

    The generator has `size` and `axes` equivalent to those of the provided `dims`.
    """
    function Base.eachslice(A::AbstractDimArray; dims)
        dimtuple = _astuple(dims)
        if !(dimtuple == ()) 
            all(hasdim(A, dimtuple...)) || throw(DimensionMismatch("A doesn't have all dimensions $dims"))
        end
        _eachslice(A, dimtuple)
    end
else
    @inline function Base.eachslice(A::AbstractDimArray; dims, drop=true)
        dimtuple = _astuple(dims)
        if !(dimtuple == ()) 
            all(hasdim(A, dimtuple...)) || throw(DimensionMismatch("A doesn't have all dimensions $dims"))
        end
        _eachslice(A, dimtuple, drop)
    end
    Base.@constprop :aggressive function _eachslice(A::AbstractDimArray{T,N}, dims, drop) where {T,N}
        slicedims = Dimensions.dims(A, dims)
        Adims = Dimensions.dims(A)
        if drop
            ax = map(dim -> axes(A, dim), slicedims)
            slicemap = map(Adims) do dim
                hasdim(slicedims, dim) ? dimnum(slicedims, dim) : (:)
            end
            return Slices(A, slicemap, ax)
        else
            ax = map(Adims) do dim
                hasdim(slicedims, dim) ? axes(A, dim) : axes(reducedims(dim, dim), 1)
            end
            slicemap = map(Adims) do dim
                hasdim(slicedims, dim) ? dimnum(A, dim) : (:)
            end
            return Slices(A, slicemap, ax)
        end
    end
end

<<<<<<< HEAD
# These just return the parent for now
function Base.sort(A::AbstractDimVector; kw...)
    newdims = (set(only(dims(A)), NoLookup()),)
    newdata = sort(parent(A), kw...)
    return rebuild(A, newdata, newdims)
end
function Base.sort(A::AbstractDimArray; dims, kw...)
    newdata = sort(parent(A), dims=dimnum(A, dims), kw...)
    replacement_dims = map(DD.dims(A, _astuple(dims))) do d
        set(d, NoLookup())
    end
    newdims = setdims(DD.dims(A), replacement_dims)
    return rebuild(A, newdata, newdims)
end

function Base.sortslices(A::AbstractDimArray; dims, kw...)
    newdata = sortslices(parent(A), dims=dimnum(A, dims), kw...)
    replacement_dims = map(DD.dims(A, _astuple(dims))) do d
        set(d, NoLookup())
    end
    newdims = setdims(DD.dims(A), replacement_dims)
    return rebuild(A, newdata, newdims)
end
=======
Base.cumsum(A::AbstractDimVector) = rebuild(A, Base.cumsum(parent(A)))
Base.cumsum(A::AbstractDimArray; dims) = rebuild(A, cumsum(parent(A); dims=dimnum(A, dims)))
Base.cumsum!(B::AbstractArray, A::AbstractDimVector) = cumsum!(B, parent(A))
Base.cumsum!(B::AbstractArray, A::AbstractDimArray; dims) = cumsum!(B, parent(A); dims=dimnum(A, dims))
>>>>>>> 5f0d129f

# works for arrays and for stacks
function _eachslice(x, dims::Tuple)
    slicedims = Dimensions.dims(x, dims)
    return (view(x, d...) for d in DimIndices(slicedims))
end

# Duplicated dims

for fname in (:cor, :cov)
    @eval function Statistics.$fname(A::AbstractDimArray{<:Any,2}; dims=1, kw...)
        newdata = Statistics.$fname(parent(A); dims=dimnum(A, dims), kw...)
        removed_idx = dimnum(A, dims)
        newrefdims = $dims(A)[removed_idx]
        newdim = $dims(A)[3 - removed_idx]
        rebuild(A, newdata, (newdim, newdim), (newrefdims,))
    end
end

# Rotations

Base.rotl90(A::AbstractDimMatrix) = rebuild(A, rotl90(parent(A)), _rotdims_90(dims(A)))
function Base.rotl90(A::AbstractDimMatrix, k::Integer)
    rebuild(A, rotl90(parent(A), k), _rotdims_k(dims(A), k))
end

Base.rotr90(A::AbstractDimMatrix) = rebuild(A, rotr90(parent(A)), _rotdims_270(dims(A)))
function Base.rotr90(A::AbstractDimMatrix, k::Integer)
    rebuild(A, rotr90(parent(A), k), _rotdims_k(dims(A), -k))
end

Base.rot180(A::AbstractDimMatrix) = rebuild(A, rot180(parent(A)), _rotdims_180(dims(A)))

# Not type stable - but we have to lose type stability somewhere when
# dims are being swapped, by an Int value, so it may as well be here
function _rotdims_k(dims, k)
    k = mod(k, 4)
    k == 1 ? _rotdims_90(dims) :
    k == 2 ? _rotdims_180(dims) :
    k == 3 ? _rotdims_270(dims) : dims
end

_rotdims_90((dim_a, dim_b)) = reverse(dim_b), dim_a
_rotdims_180((dim_a, dim_b)) = reverse(dim_a), reverse(dim_b)
_rotdims_270((dim_a, dim_b)) = dim_b, reverse(dim_a)

# Dimension reordering

for (pkg, fname) in [(:Base, :permutedims), (:Base, :adjoint),
                     (:Base, :transpose), (:LinearAlgebra, :Transpose)]
    @eval begin
        @inline $pkg.$fname(A::AbstractDimArray{<:Any,2}) =
            rebuild(A, $pkg.$fname(parent(A)), reverse(dims(A)))
        @inline $pkg.$fname(A::AbstractDimArray{<:Any,1}) =
            rebuild(A, $pkg.$fname(parent(A)), (AnonDim(Base.OneTo(1)), dims(A)...))
    end
end
@inline function Base.permutedims(A::AbstractDimArray, perm)
    rebuild(A, permutedims(parent(A), dimnum(A, Tuple(perm))), sortdims(dims(A), Tuple(perm)))
end
@inline function Base.PermutedDimsArray(A::AbstractDimArray{T,N}, perm) where {T,N}
    perm_inds = dimnum(A, Tuple(perm))
    iperm_inds = invperm(perm_inds)
    data = parent(A)
    data_perm = PermutedDimsArray{T,N,perm_inds,iperm_inds,typeof(data)}(data)
    rebuild(A, data_perm, sortdims(dims(A), Tuple(perm)))
end

# Concatenation
Base.cat(A1::AbstractDimArray, As::AbstractDimArray...; dims) = _cat(dims, A1, As...)

function _cat(catdim::Union{Int,Symbol,DimOrDimType}, A1::AbstractDimArray, As::AbstractDimArray...)
    _cat((catdim,), A1, As...)
end
function _cat(catdims::Tuple, A1::AbstractDimArray, As::AbstractDimArray...)
    Xin = (A1, As...)
    newcatdims = map(catdims) do catdim
        # If catdim is already constructed, its the new dimension
        if catdim isa Dimension
            return catdim
        end
        # Otherwise build a new dimension/lookup
        if catdim isa Int
            if hasdim(A1, catdim)
                catdim = basedims(dims(A1, catdim))
            else
                return AnonDim(NoLookup()) # TODO: handle larger dimension extensions, this is half broken
            end
        else
            catdim = basedims(key2dim(catdim))
        end
        # Dimension Types and Symbols
        if all(x -> hasdim(x, catdim), Xin)
            # We concatenate an existing dimension
            newcatdim = if lookup(A1, catdim) isa NoLookup
                rebuild(catdim, NoLookup())
            else
                # vcat the index for the catdim in each of Xin
                joindims = map(A -> dims(A, catdim), Xin)
                if !check_cat_lookups(joindims...) 
                    return rebuild(catdim, NoLookup())
                end
                _vcat_dims(joindims...)
            end
        else
            # Concatenate new dims
            if all(map(x -> hasdim(refdims(x), catdim), Xin))
                if catdim isa Dimension && val(catdim) isa AbstractArray && !(lookup(catdim) isa NoLookup{AutoIndex})
                    # Combine the refdims properties with the passed in catdim
                    set(refdims(first(Xin), catdim), catdim)
                else
                    # vcat the refdims
                    _vcat_dims(map(x -> refdims(x, catdim), Xin)...)
                end
            else
                # Use the catdim as the new dimension
                catdim
            end
        end
    end

    inserted_dims = dims(newcatdims, dims(A1))
    appended_dims = otherdims(newcatdims, inserted_dims)

    inserted_dnums = dimnum(A1, inserted_dims)
    appended_dnums = ntuple(i -> i + length(dims(A1)), length(appended_dims))
    cat_dnums = (inserted_dnums..., appended_dnums...)

    # Warn if dims or val do not match, and cat the parent
    if !comparedims(Bool, map(x -> otherdims(x, newcatdims), Xin)...;
        order=true, val=true, warn=" Can't `cat` AbstractDimArray, applying to `parent` object."
    )
        return Base.cat(map(parent, Xin)...; dims=cat_dnums)
    end

    updated_dims = setdims(dims(A1), inserted_dims)
    newdims = (updated_dims..., appended_dims...)
    newrefdims = otherdims(refdims(A1), newcatdims)
    newA = Base.cat(map(parent, Xin)...; dims=cat_dnums)
    return rebuild(A1, newA, format(newdims, newA), newrefdims)
end

function Base.hcat(As::Union{AbstractDimVector,AbstractDimMatrix}...)
    Base.cat(As; dims=2)
    A1 = first(As)
    catdim = if A1 isa AbstractDimVector
        AnonDim()
    else
        joindims = map(last ∘ dims, As)
        check_cat_lookups(joindims...) || return Base.hcat(map(parent, As)...)
        _vcat_dims(joindims...)
    end
    noncatdim = dims(A1, 1)
    # Make sure this is the same dimension for all arrays
    if !comparedims(Bool, map(x -> dims(x, 1), As)...;
        val=true, warn=" Can't `hcat` AbstractDimArray, applying to `parent` object."
    )
        return Base.hcat(map(parent, As)...)
    end
    newdims = (noncatdim, catdim)
    newA = hcat(map(parent, As)...)
    return rebuild(A1, newA, format(newdims, newA))
end

function Base.vcat(As::Union{AbstractDimVector,AbstractDimMatrix}...)
    A1 = first(As)
    firstdims = map(first ∘ dims, As)
    check_cat_lookups(firstdims...) || return Base.vcat(map(parent, As)...)
    newdims = if A1 isa AbstractDimVector
        catdim = _vcat_dims(firstdims...)
        (catdim,)
    else
        # Make sure this is the same dimension for all arrays
        if !comparedims(Bool, map(x -> dims(x, 2), As)...; 
            val=true, warn = " Can't `vcat` AbstractDimArray, applying to `parent` object."
        )
            return Base.vcat(map(parent, As)...)
        end
        catdim = _vcat_dims(firstdims...)
        noncatdim = dims(A1, 2)
        (catdim, noncatdim)
    end
    newA = vcat(map(parent, As)...)
    return rebuild(A1, newA, format(newdims, newA))
end

function Base.vcat(d1::Dimension, ds::Dimension...)
    dims = (d1, ds...)
    comparedims(dims...; length=false)
    check_cat_lookups(dims...) || return Base.vcat(map(parent, dims)...)
    return _vcat_dims(d1, ds...)
end

check_cat_lookups(dims::Dimension...) =
    _check_cat_lookups(basetypeof(first(dims)), lookup(dims)...)

# LookupArrays may need adjustment for `cat`
_check_cat_lookups(D, lookups::LookupArray...) = _check_cat_lookup_order(D, lookups...)
_check_cat_lookups(D, l1::NoLookup, lookups::NoLookup...) = true
function _check_cat_lookups(D, l1::AbstractSampled, lookups::AbstractSampled...)
    length(lookups) > 0 || return true
    _check_cat_lookup_order(D, l1, lookups...) || return false
    _check_cat_lookups(D, span(l1), l1, lookups...)
end
function _check_cat_lookups(D, ::Regular, lookups...)
    length(lookups) > 1 || return true
    lastval = last(first(lookups))
    s = step(first(lookups))
    map(Base.tail(lookups)) do l
        if !(span(l) isa Regular)
            _mixed_span_warn(D, Regular, span(l))
            return false
        end
        if !(step(span(l)) == s)
            @warn _cat_warn_string(D, "step sizes $(step(span(l))) and $s do not match")
            return false
        end
        if !(lastval + s ≈ first(l))
            @warn _cat_warn_string(D, "`Regular` lookups do not join with the correct step size: $(lastval) + $s ≈ $(first(l)) should hold")
            return false
        end
        lastval = last(l)
        return true
    end |> all
end
function _check_cat_lookups(D, ::Explicit, lookups...)
    map(lookups) do l
        span(l) isa Explicit || _mixed_span_warn(D, Explicit, span(l))
    end |> all
end
function _check_cat_lookups(D, ::Irregular, lookups...)
    map(lookups) do l
        span(l) isa Irregular || _mixed_span_warn(D, Irregular, span(l))
    end |> all
end

function _check_cat_lookup_order(D, lookups::LookupArray...)
    l1 = first(lookups)
    length(l1) == 0 && return _check_cat_lookup_order(D, Base.tail(lookups)...)
    L = basetypeof(l1)
    x = last(l1)
    if isordered(l1)
        map(Base.tail(lookups)) do lookup
            length(lookup) > 0 || return true
            if isforward(lookup)
                if isreverse(l1)
                    _cat_mixed_ordered_warn(D)
                    return false
                elseif length(lookup) == 0 || first(lookup) > x
                    x = last(lookup)
                    return true
                else
                    x = last(lookup)
                    _cat_lookup_overlap_warn(D, first(lookup), x)
                    return false
                end
            else
                if isforward(l1)
                    _cat_mixed_ordered_warn(D)
                    return false
                elseif length(lookup) == 0 || first(lookup) < x
                    x = last(lookup)
                    return true
                else
                    x = last(lookup)
                    _cat_lookup_overlap_warn(D, first(lookup), x)
                    return false
                end
            end
        end |> all
    else
        intr = intersect(lookups...)
        if length(intr) == 0
            return true
        else
            _cat_lookup_intersect_warn(D, intr)
            return false
        end
    end
end

function _vcat_dims(d1::Dimension, ds::Dimension...)
    dims = (d1, ds...)
    newlookup = _vcat_lookups(lookup(dims)...)
    return rebuild(d1, newlookup)
end

# LookupArrays may need adjustment for `cat`
function _vcat_lookups(lookups::LookupArray...)
    newindex = _vcat_index(lookups...)
    return rebuild(lookups[1]; data=newindex)
end
function _vcat_lookups(lookups::AbstractSampled...)
    newindex = _vcat_index(lookups...)
    newlookup = _vcat_lookups(sampling(first(lookups)), span(first(lookups)), lookups...)
    return rebuild(newlookup; data=newindex)
end
function _vcat_lookups(::Any, ::Regular, lookups...)
    first(lookups)
end
function _vcat_lookups(::Intervals, ::Explicit, lookups...)
    len = mapreduce(+, lookups) do l
        size(val(span(l)), 2)
    end
    combined_span_mat = similar(val(span(first(lookups))), 2, len)
    i = 1
    foreach(lookups) do l
        span_mat = val(span(l))
        l = size(span_mat, 2)
        combined_span_mat[:, i:i+l - 1] .= span_mat
        i += l
    end
    rebuild(first(lookups); span=Explicit(combined_span_mat))
end
function _vcat_lookups(::Intervals, ::Irregular, lookups...)
    allbounds = map(bounds ∘ span, lookups)
    newbounds = minimum(map(first, allbounds)), maximum(map(last, allbounds))
    rebuild(lookups[1]; span=Irregular(newbounds))
end
function _vcat_lookups(::Points, ::Irregular, lookups...)
    rebuild(first(lookups); span=Irregular(nothing, nothing))
end

_vcat_index(A1::NoLookup, A::NoLookup...) = OneTo(mapreduce(length, +, (A1, A...)))
# TODO: handle vcat OffsetArrays?
# Otherwise just vcat. TODO: handle order breaking vcat?
# function _vcat_index(lookup::LookupArray, lookups...)
    # _vcat_index(span(lookup), lookup, lookups...)
# end
function _vcat_index(lookup1::LookupArray, lookups::LookupArray...)
    shifted = map((lookup1, lookups...)) do l
        parent(maybeshiftlocus(locus(lookup1), l))
    end
    return reduce(vcat, shifted)
end

@noinline _cat_mixed_ordered_warn(D) = @warn _cat_warn_string(D, "`Ordered` lookups are mixed `ForwardOrdered` and `ReverseOrdered`")
@noinline _cat_lookup_overlap_warn(D, x1, x2) = @warn _cat_warn_string(D, "`Ordered` lookups are misaligned at $x2 and $x1")
@noinline _cat_lookup_intersect_warn(D, intr) = @warn _cat_warn_string(D, "`Unorderd` lookups share values: $intr")

@noinline _mixed_span_error(D, S, span) = throw(DimensionMismatch(_span_string(D, S, span)))
@noinline function _mixed_span_warn(D, S, span)
    @warn _span_string(D, S, span)
    return false
end
_span_string(D, S, span) = _cat_warn_string(D, "not all lookups have `$S` spans. Found $(basetypeof(span))")
_cat_warn_string(D, message) = """
`cat` cannot concatenate `Dimension`s, falling back to `parent` type:
$message on dimension $D. 

To fix for `AbstractDimArray`, pass new lookup values as `cat(As...; dims=$D(newlookupvals))` keyword or `dims=$D()` for empty `NoLookup`.
"""

function Base.inv(A::AbstractDimArray{T,2}) where T
    newdata = inv(parent(A))
    newdims = reverse(dims(A))
    rebuild(A, newdata, newdims)
end

# Index breaking

# TODO: change the index and traits of the reduced dimension and return a DimArray.
Base.unique(A::AbstractDimArray; dims::Union{DimOrDimType,Int,Colon}=:) = _unique(A, dims)
Base.unique(A::AbstractDimArray{<:Any,1}) = unique(parent(A))

_unique(A::AbstractDimArray, dims) = unique(parent(A); dims=dimnum(A, dims))
_unique(A::AbstractDimArray, dims::Colon) = unique(parent(A); dims=:)

Base.diff(A::AbstractDimVector; dims=1) = _diff(A, dimnum(A, dims))
Base.diff(A::AbstractDimArray; dims) = _diff(A, dimnum(A, dims))

@inline function _diff(A::AbstractDimArray{<:Any,N}, dims::Integer) where {N}
    r = axes(A)
    # Copied from Base.diff
    r0 = ntuple(i -> i == dims ? UnitRange(1, last(r[i]) - 1) : UnitRange(r[i]), N)
    rebuildsliced(A, diff(parent(A); dims=dimnum(A, dims)), r0)
end

# Forward `replace` to parent objects
function Base._replace!(new::Base.Callable, res::AbstractDimArray, A::AbstractDimArray, count::Int)
    Base._replace!(new, parent(res), parent(A), count)
    return res
end

function Base.reverse(A::AbstractDimArray; dims=1)
    newdims = _reverse(DD.dims(A, dims))
    newdata = reverse(parent(A); dims=dimnum(A, dims))
    # Use setdims here because newdims is not all the dims
    setdims(rebuild(A, newdata), newdims)
end

_reverse(dims::Tuple) = map(d -> reverse(d), dims)
_reverse(dim::Dimension) = reverse(dim)

# Dimension
Base.reverse(dim::Dimension) = rebuild(dim, reverse(lookup(dim)))

Base.dataids(A::AbstractDimArray) = Base.dataids(parent(A))
<|MERGE_RESOLUTION|>--- conflicted
+++ resolved
@@ -165,7 +165,6 @@
     end
 end
 
-<<<<<<< HEAD
 # These just return the parent for now
 function Base.sort(A::AbstractDimVector; kw...)
     newdims = (set(only(dims(A)), NoLookup()),)
@@ -189,12 +188,12 @@
     newdims = setdims(DD.dims(A), replacement_dims)
     return rebuild(A, newdata, newdims)
 end
-=======
+
+                
 Base.cumsum(A::AbstractDimVector) = rebuild(A, Base.cumsum(parent(A)))
 Base.cumsum(A::AbstractDimArray; dims) = rebuild(A, cumsum(parent(A); dims=dimnum(A, dims)))
 Base.cumsum!(B::AbstractArray, A::AbstractDimVector) = cumsum!(B, parent(A))
 Base.cumsum!(B::AbstractArray, A::AbstractDimArray; dims) = cumsum!(B, parent(A); dims=dimnum(A, dims))
->>>>>>> 5f0d129f
 
 # works for arrays and for stacks
 function _eachslice(x, dims::Tuple)
