--- conflicted
+++ resolved
@@ -1,14 +1,11 @@
-<<<<<<< HEAD
-using DimensionalData, IteratorInterfaceExtensions, TableTraits, Tables, Test, DataFrames, Random
-=======
 using DataFrames
 using Dates
 using DimensionalData
 using IteratorInterfaceExtensions
+using Random
 using TableTraits
 using Tables
 using Test
->>>>>>> a1ee5686
 
 using DimensionalData.Lookups, DimensionalData.Dimensions
 using DimensionalData: DimTable, DimExtensionArray
@@ -165,7 +162,6 @@
     @test Tables.columnnames(t4) == (:band, :geometry, :value)
 end
 
-<<<<<<< HEAD
 @testset "Materialize from table" begin
     a = DimArray(rand(UInt8, 100, 100), (X(100:-1:1), Y(-250:5:249)))
     b = DimArray(rand(Float32, 100, 100), (X(100:-1:1), Y(-250:5:249)))
@@ -260,7 +256,9 @@
             @test iscategorical(y)
             @test isordered(y) # this is automatically detected
         end
-=======
+    end
+end
+
 @testset "DimTable preservedims" begin
     x, y, t = X(1.0:32.0), Y(1.0:10.0), Ti(DateTime.([2001, 2002, 2003]))
     st = DimStack([rand(x, y, t; name) for name in [:a, :b, :c]])
@@ -312,6 +310,5 @@
         @test s.types[2] <: DimVector
         @test all(t.a .== [[1.0f0x*y for x in X(1:10)] for y in Y(1:5)])
         @test all(t.b .== [[2.0x*y for x in X(1:10)] for y in Y(1:5)])
->>>>>>> a1ee5686
     end
 end