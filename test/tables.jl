<<<<<<< HEAD
using DimensionalData, IteratorInterfaceExtensions, TableTraits, Tables, Test, DataFrames, Dates
=======
using DimensionalData
using Test
using Tables
using IteratorInterfaceExtensions
using TableTraits
using DataFrames
>>>>>>> 49746efd

using DimensionalData.Lookups, DimensionalData.Dimensions
using DimensionalData: DimTable, DimExtensionArray

x = X([:a, :b, :c])
y = Y([10.0, 20.0])
d = Dim{:test}(1.0:1.0:3.0)
dimz = x, y, d
da = DimArray(ones(3, 2, 3), dimz; name=:data)
da2 = DimArray(fill(2, (3, 2, 3)), dimz; name=:data2)

@testset "DimArray Tables interface" begin
    ds = DimStack(da)
    t = Tables.columns(ds)
    @test t isa DimTable
    @test dims(t) === dims(da)
    @test parent(t) === ds

    @test Tables.columns(t) === t
    @test length(t[:X]) == length(t[:Y]) == length(t[:test]) == 18

    @test Tables.istable(typeof(t)) == Tables.istable(t) ==
          Tables.istable(typeof(da)) == Tables.istable(da) == 
          Tables.istable(typeof(ds)) == Tables.istable(ds) == true
    @test Tables.columnaccess(t) == Tables.columnaccess(da) == Tables.columnaccess(ds) == true
    @test Tables.rowaccess(t) == Tables.rowaccess(ds) == Tables.rowaccess(ds) == false
    @test Tables.columnnames(t) == Tables.columnnames(da) == Tables.columnnames(ds) == (:X, :Y, :test, :data)

    sa = Tables.schema(da)
    sds = Tables.schema(ds)
    st = Tables.schema(t)
    @test sa.names == sds.names == st.names == (:X, :Y, :test, :data)
    @test sa.types == sds.types == st.types == (Symbol, Float64, Float64, Float64)

    @test Tables.getcolumn(t, 1) == Tables.getcolumn(t, :X) == Tables.getcolumn(t, X) ==
          Tables.getcolumn(ds, 1) == Tables.getcolumn(ds, :X) == Tables.getcolumn(ds, X) ==
          Tables.getcolumn(da, 1) == Tables.getcolumn(da, :X) == Tables.getcolumn(da, X) ==
          Tables.getcolumn(da, 1)[:] == repeat([:a, :b, :c], 6)
    @test Tables.getcolumn(t, 2) == Tables.getcolumn(t, :Y) ==
          Tables.getcolumn(da, 2) == Tables.getcolumn(da, :Y) ==
          Tables.getcolumn(ds, 2) == Tables.getcolumn(ds, :Y) ==
          Tables.getcolumn(ds, 2)[:] == repeat([10.0, 10.0, 10.0, 20.0, 20.0, 20.0], 3)
    @test Tables.getcolumn(t, 3) == Tables.getcolumn(t, :test) ==
          Tables.getcolumn(da, 3) == Tables.getcolumn(da, :test) ==
          Tables.getcolumn(ds, 3) == Tables.getcolumn(ds, :test) ==
          Tables.getcolumn(ds, 3)[:] == vcat(repeat([1.0], 6), repeat([2.0], 6), repeat([3.0], 6))
    @test Tables.getcolumn(t, 4) == Tables.getcolumn(t, :data) ==
          Tables.getcolumn(da, 4) == Tables.getcolumn(da, :data) ==
          Tables.getcolumn(ds, 4) == Tables.getcolumn(ds, :data) == 
          Tables.getcolumn(ds, 4)[:] == ones(3 * 2 * 3)
    @test Tables.getcolumn(t, Float64, 4, :data) == ones(3 * 2 * 3)
    @test Tables.getcolumn(t, Float64, 2, :Y) == Tables.getcolumn(da, Float64, 2, :Y) ==
          Tables.getcolumn(ds, Float64, 2, :Y) == 
          Tables.getcolumn(ds, Float64, 2, :Y)[:] == repeat([10.0, 10.0, 10.0, 20.0, 20.0, 20.0], 3)
    @test_throws ArgumentError Tables.getcolumn(t, :NotAColumn)
    @test_throws BoundsError Tables.getcolumn(t, 5)
end

@testset "DimArray TableTraits interface" begin
    ds = DimStack(da)
    t = DimTable(ds)
    for x in (da, ds, t)
        x = da
        @test IteratorInterfaceExtensions.isiterable(x)
        @test TableTraits.isiterabletable(x)
        @test collect(Tables.namedtupleiterator(x)) == collect(IteratorInterfaceExtensions.getiterator(x))
    end
end

@testset "DataFrame conversion" begin
    ds = DimStack(da, da2)
    @time t = DimTable(ds)
    @time df = DataFrame(t; copycols=true)
    @test names(df) == ["X", "Y", "test", "data", "data2"]
    @test Tables.columntype(df, :X) == Symbol
    @test Tables.columntype(df, :data) == Float64
    @test Tables.columntype(df, :data2) == Int

    @test Tables.getcolumn(df, 1)[:] == Tables.getcolumn(df, :X)[1:18] ==
        repeat([:a, :b, :c], 6)
    @test Tables.getcolumn(t, 2) == Tables.getcolumn(df, :Y) ==
        repeat([10.0, 10.0, 10.0, 20.0, 20.0, 20.0], 3)
    @test Tables.getcolumn(df, 3) == Tables.getcolumn(df, :test) ==
        vcat(repeat([1.0], 6), repeat([2.0], 6), repeat([3.0], 6))
    @test Tables.getcolumn(t, 4) == Tables.getcolumn(t, :data) ==
        ones(3 * 2 * 3)
    @test Tables.getcolumn(t, 5) == Tables.getcolumn(t, :data2) ==
        fill(2, 3 * 2 * 3)
end

@testset "Mixed size" begin
    da1 = DimArray(reshape(11:28, (3, 2, 3)), (x, y, d); name=:data1)
    da2 = DimArray(reshape(1.0:6.0, (2, 3)), (y, d); name=:data2)
    ds = DimStack(da1, da2)
    @time t = DimTable(ds)
    @time df = DataFrame(t; copycols=true)
    @test names(df) == ["X", "Y", "test", "data1", "data2"]
    @test Tables.columntype(df, :X) == Symbol
    @test Tables.columntype(df, :data1) == Int
    @test Tables.columntype(df, :data2) == Float64

    @test Tables.getcolumn(df, 1)[:] == Tables.getcolumn(df, :X)[1:18] ==
        repeat([:a, :b, :c], 6)
    @test Tables.getcolumn(t, 2) == Tables.getcolumn(df, :Y) ==
        repeat([10.0, 10.0, 10.0, 20.0, 20.0, 20.0], 3)
    @test Tables.getcolumn(df, 3) == Tables.getcolumn(df, :test) ==
        vcat(repeat([1.0], 6), repeat([2.0], 6), repeat([3.0], 6))
    @test Tables.getcolumn(t, 4) == Tables.getcolumn(t, :data1) == 11:28
    @test Tables.getcolumn(t, 5) == Tables.getcolumn(t, :data2) == vcat(([x, x, x] for x in 1.0:6.0)...)
end

@testset "dim methods" begin
    ds = DimStack(da)
    @test dims(ds) == dims(da)
    @test lookup(ds) == lookup(dims(da))
end

@testset "one dimension tables" begin
    a = DimVector(1:3, x; name=:a)
    b = DimVector(4:6, x; name=:b)
    s = DimStack((a, b))
    @test Tables.columntable(a) == (X=[:a, :b, :c], a=1:3,)
    @test Tables.columntable(s) == (X=[:a, :b, :c], a=1:3, b=4:6)
end

@testset "zero dimension tables" begin
    a = DimArray(fill(1), (); name=:a);
    b = DimArray(fill(2), (); name=:b);
    ds = DimStack((a, b))
    @test Tables.columntable(a) == (a = [1],)
    @test Tables.columntable(ds) == (a = [1], b = [2])
end

@testset "DimTable layersfrom" begin
    a = DimArray(rand(32, 32, 5, 3), (X,Y,Dim{:band},Ti))
    t1 = DimTable(a)
    t2 = DimTable(a, layersfrom=Dim{:band})
    @test Tables.columnnames(t1) == (:X, :Y, :band, :Ti, :value)
    @test Tables.columnnames(t2) == (:X, :Y, :Ti, :band_1, :band_2, :band_3, :band_4, :band_5)
    @test length(t1.X) == (32 * 32 * 5 * 3)
    @test length(t2.X) == (32 * 32 * 3)
end

@testset "DimTable mergelayers" begin
    a = DimStack([DimArray(rand(32, 32, 3), (X,Y,Ti)) for _ in 1:3])
    b = DimArray(rand(32, 32, 3), (X,Y,Dim{:band}))
    t1 = DimTable(a, mergedims=(:X,:Y)=>:geometry)
    t2 = DimTable(a, mergedims=(:X,:Y,:Z)=>:geometry) # Merge missing dimension
    t3 = DimTable(a, mergedims=(X,:Y,Ti)=>:dimensions) # Mix symbols and dimensions
    t4 = DimTable(b, mergedims=(:X,:Y)=>:geometry) # Test DimArray
    @test Tables.columnnames(t1) == (:Ti, :geometry, :layer1, :layer2, :layer3)
    @test Tables.columnnames(t2) == (:Ti, :geometry, :layer1, :layer2, :layer3)
    @test Tables.columnnames(t3) == (:dimensions, :layer1, :layer2, :layer3)
    @test Tables.columnnames(t4) == (:band, :geometry, :value)
end

<<<<<<< HEAD
@testset "DimTable preservedims" begin
    x, y, t = X(1.0:32.0), Y(1.0:10.0), Ti(DateTime.([2001, 2002, 2003]))
    st = DimStack([rand(x, y, t; name) for name in [:a, :b, :c]])
    A = rand(x, y, Dim{:band}(1:3); name=:vals)
    t1 = DimTable(st, preservedims=(X, Y))
    a3 = Tables.getcolumn(t1, :a)[3]
    @test Tables.columnnames(t1) == propertynames(t1) == (:Ti, :a, :b, :c)
    @test a3 == st.a[Ti=3]
    @test dims(a3) == dims(st, (X, Y))
    t2 = DimTable(A, preservedims=:band)
    val10 = Tables.getcolumn(t2, :vals)[10]
    @test Tables.columnnames(t2) == propertynames(t2) == (:X, :Y, :vals)
    @test val10 == A[X(10), Y(1)]
    @test dims(val10) == dims(A, (:band,))
=======
@testset "DimTable NamedTuple" begin
    da = DimArray([(; a=1.0f0i, b=2.0i) for i in 1:10], X)
    t = DimTable(da)
    s = Tables.schema(t)
    @test s.names == (:X, :a, :b)
    @test s.types == (Int, Float32, Float64)
>>>>>>> 49746efd
end<|MERGE_RESOLUTION|>--- conflicted
+++ resolved
@@ -1,13 +1,10 @@
-<<<<<<< HEAD
-using DimensionalData, IteratorInterfaceExtensions, TableTraits, Tables, Test, DataFrames, Dates
-=======
+using DataFrames
+using Dates
 using DimensionalData
-using Test
-using Tables
 using IteratorInterfaceExtensions
 using TableTraits
-using DataFrames
->>>>>>> 49746efd
+using Tables
+using Test
 
 using DimensionalData.Lookups, DimensionalData.Dimensions
 using DimensionalData: DimTable, DimExtensionArray
@@ -164,7 +161,6 @@
     @test Tables.columnnames(t4) == (:band, :geometry, :value)
 end
 
-<<<<<<< HEAD
 @testset "DimTable preservedims" begin
     x, y, t = X(1.0:32.0), Y(1.0:10.0), Ti(DateTime.([2001, 2002, 2003]))
     st = DimStack([rand(x, y, t; name) for name in [:a, :b, :c]])
@@ -179,12 +175,12 @@
     @test Tables.columnnames(t2) == propertynames(t2) == (:X, :Y, :vals)
     @test val10 == A[X(10), Y(1)]
     @test dims(val10) == dims(A, (:band,))
-=======
+end
+
 @testset "DimTable NamedTuple" begin
     da = DimArray([(; a=1.0f0i, b=2.0i) for i in 1:10], X)
     t = DimTable(da)
     s = Tables.schema(t)
     @test s.names == (:X, :a, :b)
     @test s.types == (Int, Float32, Float64)
->>>>>>> 49746efd
 end