--- conflicted
+++ resolved
@@ -2,10 +2,7 @@
 using Dates
 using DimensionalData
 using IteratorInterfaceExtensions
-<<<<<<< HEAD
-=======
 using Random
->>>>>>> 1a6e7edf
 using TableTraits
 using Tables
 using Test
@@ -165,8 +162,6 @@
     @test Tables.columnnames(t4) == (:band, :geometry, :value)
 end
 
-<<<<<<< HEAD
-=======
 @testset "Materialize from table" begin
     a = DimArray(rand(UInt8, 100, 100), (X(100:-1:1), Y(-250:5:249)))
     b = DimArray(rand(Float32, 100, 100), (X(100:-1:1), Y(-250:5:249)))
@@ -268,7 +263,6 @@
     end
 end
 
->>>>>>> 1a6e7edf
 @testset "DimTable preservedims" begin
     x, y, t = X(1.0:32.0), Y(1.0:10.0), Ti(DateTime.([2001, 2002, 2003]))
     st = DimStack([rand(x, y, t; name) for name in [:a, :b, :c]])
