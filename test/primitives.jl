--- conflicted
+++ resolved
@@ -344,14 +344,10 @@
               slicedims((), 1:2, 3) == slicedims((), (), 1:2, 3) == ((), ())
         @test slicedims(dimz, CartesianIndex(2, 3)) ==
             ((), (X(Sampled(145:2:145, ForwardOrdered(), Regular(2), Points(), NoMetadata())),
-<<<<<<< HEAD
-                  Y(Sampled(-22:-1:-22, ReverseOrdered(), Regular(1), Points(), NoMetadata()))),)
-=======
                   Y(Sampled(-22:-1:-22, ReverseOrdered(), Regular(-1), Points(), NoMetadata()))),)
         @test slicedims(dimz, (CartesianIndex(2, 3),)) ==
             ((), (X(Sampled(145:2:145, ForwardOrdered(), Regular(2), Points(), NoMetadata())),
                   Y(Sampled(-22:-1:-22, ReverseOrdered(), Regular(-1), Points(), NoMetadata()))),)
->>>>>>> afad2294
     end
 
     @testset "Regular Intervals" begin
