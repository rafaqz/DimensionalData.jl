using DimensionalData, Test, Dates, Statistics, IntervalSets

using DimensionalData.Dimensions
using DimensionalData.Lookups
const DD = DimensionalData

days = DateTime(2000):Day(1):DateTime(2000, 12, 31)
A = DimArray((1:6) * (1:366)', (X(1:0.2:2), Ti(days)))
st = DimStack((a=A, b=A, c=A[X=1]))

@testset "group eltype matches indexed values" begin
    da = rand(X(1:10), Y(1:10))
    grps = groupby(da, X => isodd)
    @test first(grps) isa eltype(grps) # false
end

@testset "manual groupby comparisons" begin
    # Group by month and even/odd Y axis values
    months = DateTime(2000):Month(1):DateTime(2000, 12, 31)
    manualmeans = map(months) do m
        mean(A[Ti=dayofyear(m):dayofyear(m)+daysinmonth(m)-1])
    end
    @test mean.(groupby(A, Ti=>month)) == manualmeans
    combinedmeans = combine(mean, groupby(A, Ti=>month))
    @test combinedmeans isa DimArray
    @test combinedmeans == manualmeans
    manualmeans_st = map(months) do m
        mean(st[Ti=dayofyear(m):dayofyear(m)+daysinmonth(m)-1])
    end
    @test mean.(groupby(st, Ti=>month)) == manualmeans_st
    combinedmeans_st = combine(mean, groupby(st, Ti=>month))
    @test combinedmeans_st isa DimStack{(:a, :b, :c), @NamedTuple{a::Float64, b::Float64, c::Float64}}
    @test collect(combinedmeans_st) == manualmeans_st

    manualsums = mapreduce(hcat, months) do m
        vcat(sum(A[Ti=dayofyear(m):dayofyear(m)+daysinmonth(m)-1, X=1 .. 1.5]), 
             sum(A[Ti=dayofyear(m):dayofyear(m)+daysinmonth(m)-1, X=1.5 .. 2])
        )
    end |> permutedims
    gb_sum = sum.(groupby(A, Ti=>month, X => >(1.5)))
    @test dims(gb_sum, Ti) == Ti(Sampled([1:12...], ForwardOrdered(), Irregular((nothing, nothing)), Points(), NoMetadata()))
    @test typeof(dims(gb_sum, X)) ==
        X{Sampled{Bool, DimensionalData.HiddenVector{Bool, BitVector, Vector{Vector{Int64}}}, ForwardOrdered, Irregular{Tuple{Nothing, Nothing}}, Points, NoMetadata}}
    @test gb_sum == manualsums
    combined_sum = combine(sum, groupby(A, Ti=>month, X => >(1.5)))
    @test collect(combined_sum) == manualsums

    manualsums_st = mapreduce(hcat, months) do m
        vcat(sum(st[Ti=dayofyear(m):dayofyear(m)+daysinmonth(m)-1, X=1 .. 1.5]), 
             sum(st[Ti=dayofyear(m):dayofyear(m)+daysinmonth(m)-1, X=1.5 .. 2])
        )
    end |> permutedims
    gb_sum_st = sum.(groupby(st, Ti=>month, X => >(1.5))) 
    @test dims(gb_sum_st, Ti) == Ti(Sampled([1:12...], ForwardOrdered(), Irregular((nothing, nothing)), Points(), NoMetadata()))
    @test gb_sum_st == manualsums_st
    combined_sum_st = combine(sum, groupby(st, Ti=>month, X => >(1.5)))
    @test collect(combined_sum_st) == manualsums_st

    @test_throws ArgumentError groupby(st, Ti=>month, Y=>isodd)
end

@testset "partial reductions in combine" begin
    months = DateTime(2000):Month(1):DateTime(2000, 12, 31)
    using BenchmarkTools
    manualmeans = cat(map(months) do m
        mean(A[Ti=dayofyear(m):dayofyear(m)+daysinmonth(m)-1]; dims=Ti)
    end...; dims=Ti(collect(1:12)))
    combinedmeans = combine(mean, groupby(A, Ti()=>month); dims=Ti())
    @test combinedmeans == manualmeans
end

@testset "bins" begin
    seasons = DateTime(2000):Month(3):DateTime(2000, 12, 31)
    manualmeans = map(seasons) do s
        range = dayofyear(s):dayofyear(s)+daysinmonth(s)+daysinmonth(s+Month(1))+daysinmonth(s+Month(2))-1
        mean(A[Ti=range])
    end
    @test mean.(groupby(A, Ti=>Bins(month, ranges(1:3:12)))) == manualmeans
    @test mean.(groupby(A, Ti=>Bins(month, intervals(1:3:12)))) == manualmeans
    @test mean.(groupby(A, Ti=>Bins(month, 4))) == manualmeans
<<<<<<< HEAD
    @test combine(mean, groupby(A, Ti=>Bins(month, ranges(1:3:12)))) == manualmeans
=======
    @test mean.(groupby(A, Ti=>CyclicBins(month; cycle = 12, step = 3))) == manualmeans
    @test CyclicBins(; step = 3, cycle = 12) === CyclicBins(identity; step = 3, cycle = 12)
>>>>>>> d02ad22b
end

@testset "dimension matching groupby" begin
    dates = DateTime(2000):Month(1):DateTime(2000, 12, 31)
    xs = 1.0:1:3.0
    B = rand(X(xs; sampling=Intervals(Start())), Ti(dates; sampling=Intervals(Start())))
    gb = groupby(A, B)
    @test size(gb) === size(B) === size(mean.(gb))
    @test parent(lookup(gb, X)) == parent(lookup(B, X)) == parent(lookup(mean.(gb), X))
    manualmeans = mapreduce(hcat, intervals(dates)) do d
        map(intervals(xs)) do x
            mean(A[X=x, Ti=d])
        end
    end
    @test all(collect(mean.(gb)) .=== manualmeans)
    @test all(mean.(gb) .=== manualmeans)
    @test all(combine(mean, gb) .=== manualmeans)
end

@testset "broadcast_dims runs after groupby" begin
    dimlist = (
        Ti(Date("2021-12-01"):Day(1):Date("2022-12-31")),
        X(range(1, 10, length=10)),
        Y(range(1, 5, length=15)),
        Dim{:Variable}(["var1", "var2"])
    )
    data = rand(396, 10, 15, 2)
    A = DimArray(data, dimlist)
    month_length = DimArray(daysinmonth, dims(A, Ti))
    g_tempo = DimensionalData.groupby(month_length, Ti => seasons(; start=December))
    sum_days = sum.(g_tempo, dims=Ti)
    @test sum_days isa DimArray
    weights = map(./, g_tempo, sum_days)
    @test sum_days isa DimArray
    G = DimensionalData.groupby(A, Ti=>seasons(; start=December))
    G_w = broadcast_dims.(*, weights, G)
    @test G_w isa DimArray
    @test G_w[1] isa DimArray
end<|MERGE_RESOLUTION|>--- conflicted
+++ resolved
@@ -78,12 +78,9 @@
     @test mean.(groupby(A, Ti=>Bins(month, ranges(1:3:12)))) == manualmeans
     @test mean.(groupby(A, Ti=>Bins(month, intervals(1:3:12)))) == manualmeans
     @test mean.(groupby(A, Ti=>Bins(month, 4))) == manualmeans
-<<<<<<< HEAD
     @test combine(mean, groupby(A, Ti=>Bins(month, ranges(1:3:12)))) == manualmeans
-=======
     @test mean.(groupby(A, Ti=>CyclicBins(month; cycle = 12, step = 3))) == manualmeans
     @test CyclicBins(; step = 3, cycle = 12) === CyclicBins(identity; step = 3, cycle = 12)
->>>>>>> d02ad22b
 end
 
 @testset "dimension matching groupby" begin
