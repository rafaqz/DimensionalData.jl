using DimensionalData, Test, Dates, Statistics, IntervalSets

using DimensionalData.Dimensions
using DimensionalData.Lookups
const DD = DimensionalData

days = DateTime(2000):Day(1):DateTime(2000, 12, 31)
A = DimArray((1:6) * (1:366)', (X(1:0.2:2), Ti(days)))
st = DimStack((a=A, b=A, c=A[X=1]))

@testset "group eltype matches indexed values" begin
    da = rand(X(1:10), Y(1:10))
    grps = groupby(da, X => isodd)
    @test first(grps) isa eltype(grps) # false
end

@testset "groupby name is set" begin
    da = rand(X(1:10), Y(1:10))
    grps = groupby(da, X=>isodd, name="isodd")
    @test name(grps) == "isodd"
end
@testset "manual groupby comparisons" begin
    # Group by month and even/odd Y axis values
    months = DateTime(2000):Month(1):DateTime(2000, 12, 31)
    manualmeans = map(months) do m
        mean(A[Ti=dayofyear(m):dayofyear(m)+daysinmonth(m)-1])
    end
    @test mean.(groupby(A, Ti=>month)) == manualmeans
    combinedmeans = combine(mean, groupby(A, Ti=>month))
    @test combinedmeans isa DimArray
    @test combinedmeans == manualmeans
    manualmeans_st = map(months) do m
        mean(st[Ti=dayofyear(m):dayofyear(m)+daysinmonth(m)-1])
    end
    @test mean.(groupby(st, Ti=>month)) == manualmeans_st
    combinedmeans_st = combine(mean, groupby(st, Ti=>month))
    @test combinedmeans_st isa DimStack{(:a, :b, :c), @NamedTuple{a::Float64, b::Float64, c::Float64}}
    @test collect(combinedmeans_st) == manualmeans_st

    manualsums = mapreduce(hcat, months) do m
        vcat(sum(A[Ti=dayofyear(m):dayofyear(m)+daysinmonth(m)-1, X=1 .. 1.5]), 
             sum(A[Ti=dayofyear(m):dayofyear(m)+daysinmonth(m)-1, X=1.5 .. 2])
        )
    end |> permutedims
    gb_sum = sum.(groupby(A, Ti=>month, X => >(1.5)))
    @test dims(gb_sum, Ti) == Ti(Sampled([1:12...], ForwardOrdered(), Irregular((nothing, nothing)), Points(), NoMetadata()))
    @test typeof(dims(gb_sum, X)) ==
        X{Sampled{Bool, DimensionalData.HiddenVector{Bool, BitVector, Vector{Vector{Int64}}}, ForwardOrdered, Irregular{Tuple{Nothing, Nothing}}, Points, NoMetadata}}
    @test gb_sum == manualsums
    combined_sum = combine(sum, groupby(A, Ti=>month, X => >(1.5)))
    @test collect(combined_sum) == manualsums

    manualsums_st = mapreduce(hcat, months) do m
        vcat(sum(st[Ti=dayofyear(m):dayofyear(m)+daysinmonth(m)-1, X=1 .. 1.5]), 
             sum(st[Ti=dayofyear(m):dayofyear(m)+daysinmonth(m)-1, X=1.5 .. 2])
        )
    end |> permutedims
    gb_sum_st = sum.(groupby(st, Ti=>month, X => >(1.5))) 
    @test dims(gb_sum_st, Ti) == Ti(Sampled([1:12...], ForwardOrdered(), Irregular((nothing, nothing)), Points(), NoMetadata()))
    @test gb_sum_st == manualsums_st
    combined_sum_st = combine(sum, groupby(st, Ti=>month, X => >(1.5)))
    @test collect(combined_sum_st) == manualsums_st

    @test_throws ArgumentError groupby(st, Ti=>month, Y=>isodd)
end

@testset "partial reductions in combine" begin
    months = DateTime(2000):Month(1):DateTime(2000, 12, 31)
    using BenchmarkTools
    manualmeans = cat(map(months) do m
        mean(A[Ti=dayofyear(m):dayofyear(m)+daysinmonth(m)-1]; dims=Ti)
    end...; dims=Ti(collect(1:12)))
    combinedmeans = combine(mean, groupby(A, Ti()=>month); dims=Ti())
    @test combinedmeans == manualmeans
end

@testset "bins" begin
    seasons = DateTime(2000):Month(3):DateTime(2000, 12, 31)
    manualmeans = map(seasons) do s
        range = dayofyear(s):dayofyear(s)+daysinmonth(s)+daysinmonth(s+Month(1))+daysinmonth(s+Month(2))-1
        mean(A[Ti=range])
    end
    @test mean.(groupby(A, Ti=>Bins(month, ranges(1:3:12)))) == manualmeans
    @test mean.(groupby(A, Ti=>Bins(month, intervals(1:3:12)))) == manualmeans
    @test mean.(groupby(A, Ti=>Bins(month, 4))) == manualmeans
    @test combine(mean, groupby(A, Ti=>Bins(month, ranges(1:3:12)))) == manualmeans
<<<<<<< HEAD
=======
    @test mean.(groupby(A, Ti=>CyclicBins(month; cycle = 12, step = 3))) == manualmeans
    @test CyclicBins(; step = 3, cycle = 12) === CyclicBins(identity; step = 3, cycle = 12)
>>>>>>> 1a6e7edf
end

@testset "dimension matching groupby" begin
    dates = DateTime(2000):Month(1):DateTime(2000, 12, 31)
    xs = 1.0:1:3.0
    B = rand(X(xs; sampling=Intervals(Start())), Ti(dates; sampling=Intervals(Start())))
    gb = groupby(A, B)
    @test size(gb) === size(B) === size(mean.(gb))
    @test parent(lookup(gb, X)) == parent(lookup(B, X)) == parent(lookup(mean.(gb), X))
    manualmeans = mapreduce(hcat, intervals(dates)) do d
        map(intervals(xs)) do x
            mean(A[X=x, Ti=d])
        end
    end
    @test all(collect(mean.(gb)) .=== manualmeans)
    @test all(mean.(gb) .=== manualmeans)
    @test all(combine(mean, gb) .=== manualmeans)
end

@testset "broadcast_dims runs after groupby" begin
    dimlist = (
        Ti(Date("2021-12-01"):Day(1):Date("2022-12-31")),
        X(range(1, 10, length=10)),
        Y(range(1, 5, length=15)),
        Dim{:Variable}(["var1", "var2"])
    )
    data = rand(396, 10, 15, 2)
    A = DimArray(data, dimlist)
    month_length = DimArray(daysinmonth, dims(A, Ti))
    g_tempo = DimensionalData.groupby(month_length, Ti => seasons(; start=December))
    sum_days = sum.(g_tempo, dims=Ti)
    @test sum_days isa DimArray
    weights = map(./, g_tempo, sum_days)
    @test sum_days isa DimArray
    G = DimensionalData.groupby(A, Ti=>seasons(; start=December))
    G_w = broadcast_dims.(*, weights, G)
    @test G_w isa DimArray
    @test G_w[1] isa DimArray
end<|MERGE_RESOLUTION|>--- conflicted
+++ resolved
@@ -84,11 +84,8 @@
     @test mean.(groupby(A, Ti=>Bins(month, intervals(1:3:12)))) == manualmeans
     @test mean.(groupby(A, Ti=>Bins(month, 4))) == manualmeans
     @test combine(mean, groupby(A, Ti=>Bins(month, ranges(1:3:12)))) == manualmeans
-<<<<<<< HEAD
-=======
     @test mean.(groupby(A, Ti=>CyclicBins(month; cycle = 12, step = 3))) == manualmeans
     @test CyclicBins(; step = 3, cycle = 12) === CyclicBins(identity; step = 3, cycle = 12)
->>>>>>> 1a6e7edf
 end
 
 @testset "dimension matching groupby" begin
