--- conflicted
+++ resolved
@@ -166,9 +166,8 @@
 end
 
 
-
-<<<<<<< HEAD
-=======
+@testset "Makie" begin
+
     using CairoMakie: CairoMakie as M
     using ColorTypes
 
@@ -429,5 +428,4 @@
         DimPoints(rand(X(10), Y(1.0:0.1:2.0), Z(10:10:40))) |> Makie.scatter
         DimPoints(rand(X(10), Y(1.0:0.1:2.0), Z(10:10:40))) |> Makie.plot
     end
-end
->>>>>>> 765f9ae4
+end