--- conflicted
+++ resolved
@@ -3,11 +3,7 @@
 using DimensionalData: data
 using DimensionalData: Sampled, Categorical, AutoLookup, NoLookup, Transformed,
     Regular, Irregular, Points, Intervals, Start, Center, End,
-<<<<<<< HEAD
-    Metadata, NoMetadata, ForwardOrdered, ReverseOrdered, Unordered, layers, basedims, metadata
-=======
-    Metadata, NoMetadata, ForwardOrdered, ReverseOrdered, Unordered, layers, basedims, layerdims
->>>>>>> 49746efd
+    Metadata, NoMetadata, ForwardOrdered, ReverseOrdered, Unordered, basedims, layerdims, layers, metadata
 
 A = [1.0 2.0 3.0;
      4.0 5.0 6.0]
