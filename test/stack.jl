--- conflicted
+++ resolved
@@ -395,7 +395,6 @@
 
 end
 
-<<<<<<< HEAD
 @testset "isequal and == with missing" begin
     a = [missing 1; 1 1]
     da1 = DimArray(a, (X(1:2), Y(1:2)))
@@ -405,7 +404,8 @@
     @test (ds1 == ds2) == false
     @test ismissing(ds1 == ds1)
     @test isequal(ds1, ds1)
-=======
+end
+
 @testset "skipmissing" begin
     skips = skipmissing(s)
     skips2 = skipmissing(mixed)
@@ -420,5 +420,4 @@
     cs2 = collect(skipmissing(s2))
     @test all(getindex.(cs2, :two) .== 1)
     @test getindex.(cs2, :one) == da1[X=2]
->>>>>>> fe0bda91
 end