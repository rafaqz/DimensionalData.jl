--- conflicted
+++ resolved
@@ -404,11 +404,7 @@
 
     @testset "Cartesian indices work as usual" begin
         @test s[CartesianIndex(2, 2)] == (one=5.0, two=10.0, three=15.0)
-<<<<<<< HEAD
         @test view(s, CartesianIndex(2, 2)) == map(d -> view(d, 2, 2), parent(s))
-=======
-        @test view(s, CartesianIndex(2, 2)).data == map(d -> view(d, 2, 2), s.data)
->>>>>>> 543f01df
         s_set = deepcopy(s)
         s_set[CartesianIndex(2, 2)] = (one=5, two=6, three=7)
         @test s_set[2, 2] === (one=5.0, two=6.0f0, three=7)
