name = "DimensionalData"
uuid = "0703355e-b756-11e9-17c0-8b28908087d0"
authors = ["Rafael Schouten <rafaelschouten@gmail.com>"]
version = "0.29.12"

[deps]
Adapt = "79e6a3ab-5dfb-504d-930d-738a2a938a0e"
ArrayInterface = "4fba245c-0d91-5ea0-9b3e-6abc04ee57a9"
OrderedCollections = "bac558e1-5e72-5ebc-8fee-abe8a469f55d"
ConstructionBase = "187b0558-2788-49d3-abe0-74a17ed4e7c9"
DataAPI = "9a962f9c-6df0-11e9-0e5d-c546b8b5ee8a"
Dates = "ade2ca70-3891-5945-98fb-dc099432e06a"
Extents = "411431e0-e8b7-467b-b5e0-f676ba4f2910"
Interfaces = "85a1e053-f937-4924-92a5-1367d23b7b87"
IntervalSets = "8197267c-284f-5f27-9208-e0e47529a953"
InvertedIndices = "41ab1584-1d38-5bbf-9106-f11c6c58b48f"
IteratorInterfaceExtensions = "82899510-4779-5014-852e-03e436cf321d"
LinearAlgebra = "37e2e46d-f89d-539d-b4ee-838fcccc9c8e"
PrecompileTools = "aea7be01-6a6a-4083-8856-8a6e6704d82a"
Random = "9a3f8284-a2c9-5f02-9a11-845980a1fd5c"
RecipesBase = "3cdcf5f2-1ef4-517c-9805-6587b60abb01"
SparseArrays = "2f01184e-e22b-5df5-ae63-d93ebab69eaf"
Statistics = "10745b16-79ce-11e8-11f9-7d13ad32a3b2"
TableTraits = "3783bdb8-4a98-5b6b-af9a-565f29a5fe9c"
Tables = "bd369af6-aec1-5ad0-b16a-f7cc5008161c"

[weakdeps]
AlgebraOfGraphics = "cbdf2221-f076-402e-a563-3d30da359d67"
CategoricalArrays = "324d7699-5711-5eae-9e2f-1d82baa6b597"
DiskArrays = "3c3547ce-8d99-4f5e-a174-61eb10b00ae3"
Makie = "ee78f7c6-11fb-53f2-987a-cfe4a2b5a57a"
NearestNeighbors = "b8a86587-4115-5ab1-83bc-aa920d37bbce"
PythonCall = "6099a3de-0909-46bc-b1f4-468b9a2dfc0d"
StatsBase = "2913bbd2-ae8a-5f71-8c99-4fb6c76f3a91"

[extensions]
DimensionalDataAlgebraOfGraphicsExt = "AlgebraOfGraphics"
DimensionalDataCategoricalArraysExt = "CategoricalArrays"
DimensionalDataDiskArraysExt = "DiskArrays"
DimensionalDataMakie = "Makie"
DimensionalDataNearestNeighborsExt = "NearestNeighbors"
DimensionalDataPythonCall = "PythonCall"
DimensionalDataStatsBase = "StatsBase"

[compat]
Adapt = "2, 3.0, 4"
AlgebraOfGraphics = "0.8, 0.9"
Aqua = "0.8"
ArrayInterface = "7"
BenchmarkTools = "1"
CairoMakie = "0.10, 0.11, 0.12"
CategoricalArrays = "0.10"
ColorTypes = "0.11"
Combinatorics = "1"
ConstructionBase = "1"
CoordinateTransformations = "0.6"
DataAPI = "1.16"
DataFrames = "1"
Dates = "1"
DiskArrays = "0.3, 0.4"
Distributions = "0.25"
Documenter = "1"
Extents = "0.1"
GPUArrays = "10"
ImageFiltering = "0.7"
ImageTransformations = "0.10"
Interfaces = "0.3"
IntervalSets = "0.5, 0.6, 0.7"
InvertedIndices = "1"
IteratorInterfaceExtensions = "1"
JLArrays = "0.1"
LinearAlgebra = "1"
<<<<<<< HEAD
Makie = "0.20, 0.21"
OrderedCollections = "1"
=======
Makie = "0.20, 0.21, 0.22"
NearestNeighbors = "0.4"
>>>>>>> 637fc4cb
OffsetArrays = "1"
Plots = "1"
PrecompileTools = "1"
PythonCall = "0.9"
Random = "1"
RecipesBase = "0.7, 0.8, 1"
SafeTestsets = "0.1"
SparseArrays = "1"
Statistics = "1"
StatsBase = "0.34"
StatsPlots = "0.15"
TableTraits = "1"
Tables = "1"
Test = "1"
Unitful = "1"
julia = "1.9"

[extras]
AlgebraOfGraphics = "cbdf2221-f076-402e-a563-3d30da359d67"
Aqua = "4c88cf16-eb10-579e-8560-4a9242c79595"
ArrayInterface = "4fba245c-0d91-5ea0-9b3e-6abc04ee57a9"
BenchmarkTools = "6e4b80f9-dd63-53aa-95a3-0cdb28fa8baf"
CairoMakie = "13f3f980-e62b-5c42-98c6-ff1f3baf88f0"
CategoricalArrays = "324d7699-5711-5eae-9e2f-1d82baa6b597"
ColorTypes = "3da002f7-5984-5a60-b8a6-cbb66c0b333f"
Combinatorics = "861a8166-3701-5b0c-9a16-15d98fcdc6aa"
CoordinateTransformations = "150eb455-5306-5404-9cee-2592286d6298"
DataFrames = "a93c6f00-e57d-5684-b7b6-d8193f3e46c0"
DiskArrays = "3c3547ce-8d99-4f5e-a174-61eb10b00ae3"
Distributions = "31c24e10-a181-5473-b8eb-7969acd0382f"
Documenter = "e30172f5-a6a5-5a46-863b-614d45cd2de4"
GPUArrays = "0c68f7d7-f131-5f86-a1c3-88cf8149b2d7"
ImageFiltering = "6a3955dd-da59-5b1f-98d4-e7296123deb5"
ImageTransformations = "02fcd773-0e25-5acc-982a-7f6622650795"
JLArrays = "27aeb0d3-9eb9-45fb-866b-73c2ecf80fcb"
Makie = "ee78f7c6-11fb-53f2-987a-cfe4a2b5a57a"
OffsetArrays = "6fe1bfb0-de20-5000-8ca7-80f57d26f881"
Plots = "91a5bcdd-55d7-5caf-9e0b-520d859cae80"
PythonCall = "6099a3de-0909-46bc-b1f4-468b9a2dfc0d"
Random = "9a3f8284-a2c9-5f02-9a11-845980a1fd5c"
SafeTestsets = "1bc83da4-3b8d-516f-aca4-4fe02f6d838f"
StatsBase = "2913bbd2-ae8a-5f71-8c99-4fb6c76f3a91"
StatsPlots = "f3b207a7-027a-5e70-b257-86293d7955fd"
Test = "8dfed614-e22c-5e08-85e1-65c5234f0b40"
Unitful = "1986cc42-f94f-5a68-af5c-568840ba703d"

[targets]
test = [
    "AlgebraOfGraphics",
    "Aqua",
    "ArrayInterface",
    "BenchmarkTools",
    "CairoMakie",
    "CategoricalArrays",
    "ColorTypes",
    "Combinatorics",
    "CoordinateTransformations",
    "DataFrames",
    "DiskArrays",
    "Distributions",
    "Documenter",
    "GPUArrays",
    "ImageFiltering",
    "ImageTransformations",
    "JLArrays",
    "NearestNeighbors",
    "OffsetArrays",
    "Plots",
    "PythonCall",
    "Random",
    "SafeTestsets",
    "StatsBase",
    "StatsPlots",
    "Test",
    "Unitful"
]
<|MERGE_RESOLUTION|>--- conflicted
+++ resolved
@@ -70,14 +70,10 @@
 IteratorInterfaceExtensions = "1"
 JLArrays = "0.1"
 LinearAlgebra = "1"
-<<<<<<< HEAD
-Makie = "0.20, 0.21"
+OffsetArrays = "1"
 OrderedCollections = "1"
-=======
 Makie = "0.20, 0.21, 0.22"
 NearestNeighbors = "0.4"
->>>>>>> 637fc4cb
-OffsetArrays = "1"
 Plots = "1"
 PrecompileTools = "1"
 PythonCall = "0.9"
